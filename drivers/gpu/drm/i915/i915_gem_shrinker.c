/*
 * Copyright © 2008-2015 Intel Corporation
 *
 * Permission is hereby granted, free of charge, to any person obtaining a
 * copy of this software and associated documentation files (the "Software"),
 * to deal in the Software without restriction, including without limitation
 * the rights to use, copy, modify, merge, publish, distribute, sublicense,
 * and/or sell copies of the Software, and to permit persons to whom the
 * Software is furnished to do so, subject to the following conditions:
 *
 * The above copyright notice and this permission notice (including the next
 * paragraph) shall be included in all copies or substantial portions of the
 * Software.
 *
 * THE SOFTWARE IS PROVIDED "AS IS", WITHOUT WARRANTY OF ANY KIND, EXPRESS OR
 * IMPLIED, INCLUDING BUT NOT LIMITED TO THE WARRANTIES OF MERCHANTABILITY,
 * FITNESS FOR A PARTICULAR PURPOSE AND NONINFRINGEMENT.  IN NO EVENT SHALL
 * THE AUTHORS OR COPYRIGHT HOLDERS BE LIABLE FOR ANY CLAIM, DAMAGES OR OTHER
 * LIABILITY, WHETHER IN AN ACTION OF CONTRACT, TORT OR OTHERWISE, ARISING
 * FROM, OUT OF OR IN CONNECTION WITH THE SOFTWARE OR THE USE OR OTHER DEALINGS
 * IN THE SOFTWARE.
 *
 */

#include <linux/oom.h>
#include <linux/shmem_fs.h>
#include <linux/slab.h>
#include <linux/swap.h>
#include <linux/pci.h>
#include <linux/dma-buf.h>
#include <linux/vmalloc.h>
#include <drm/drmP.h>
#include <drm/i915_drm.h>

#include "i915_drv.h"
#include "i915_trace.h"

static bool shrinker_lock(struct drm_i915_private *dev_priv, bool *unlock)
{
	switch (mutex_trylock_recursive(&dev_priv->drm.struct_mutex)) {
	case MUTEX_TRYLOCK_RECURSIVE:
		*unlock = false;
		return true;

	case MUTEX_TRYLOCK_FAILED:
		*unlock = false;
		preempt_disable();
		do {
			cpu_relax();
			if (mutex_trylock(&dev_priv->drm.struct_mutex)) {
				*unlock = true;
				break;
			}
		} while (!need_resched());
		preempt_enable();
		return *unlock;

	case MUTEX_TRYLOCK_SUCCESS:
		*unlock = true;
		return true;
	}

	BUG();
}

static void shrinker_unlock(struct drm_i915_private *dev_priv, bool unlock)
{
	if (!unlock)
		return;

	mutex_unlock(&dev_priv->drm.struct_mutex);
}

static bool any_vma_pinned(struct drm_i915_gem_object *obj)
{
	struct i915_vma *vma;

	list_for_each_entry(vma, &obj->vma_list, obj_link) {
		/* Only GGTT vma may be permanently pinned, and are always
		 * at the start of the list. We can stop hunting as soon
		 * as we see a ppGTT vma.
		 */
		if (!i915_vma_is_ggtt(vma))
			break;

		if (i915_vma_is_pinned(vma))
			return true;
	}

	return false;
}

static bool swap_available(void)
{
	return get_nr_swap_pages() > 0;
}

static bool can_release_pages(struct drm_i915_gem_object *obj)
{
	if (!obj->mm.pages)
		return false;

	/* Consider only shrinkable ojects. */
	if (!i915_gem_object_is_shrinkable(obj))
		return false;

	/* Only report true if by unbinding the object and putting its pages
	 * we can actually make forward progress towards freeing physical
	 * pages.
	 *
	 * If the pages are pinned for any other reason than being bound
	 * to the GPU, simply unbinding from the GPU is not going to succeed
	 * in releasing our pin count on the pages themselves.
	 */
	if (atomic_read(&obj->mm.pages_pin_count) > obj->bind_count)
		return false;

	if (any_vma_pinned(obj))
		return false;

	/* We can only return physical pages to the system if we can either
	 * discard the contents (because the user has marked them as being
	 * purgeable) or if we can move their contents out to swap.
	 */
	return swap_available() || obj->mm.madv == I915_MADV_DONTNEED;
}

static bool unsafe_drop_pages(struct drm_i915_gem_object *obj)
{
	if (i915_gem_object_unbind(obj) == 0)
		__i915_gem_object_put_pages(obj, I915_MM_SHRINKER);
	return !READ_ONCE(obj->mm.pages);
}

/**
 * i915_gem_shrink - Shrink buffer object caches
 * @dev_priv: i915 device
 * @target: amount of memory to make available, in pages
 * @nr_scanned: optional output for number of pages scanned (incremental)
 * @flags: control flags for selecting cache types
 *
 * This function is the main interface to the shrinker. It will try to release
 * up to @target pages of main memory backing storage from buffer objects.
 * Selection of the specific caches can be done with @flags. This is e.g. useful
 * when purgeable objects should be removed from caches preferentially.
 *
 * Note that it's not guaranteed that released amount is actually available as
 * free system memory - the pages might still be in-used to due to other reasons
 * (like cpu mmaps) or the mm core has reused them before we could grab them.
 * Therefore code that needs to explicitly shrink buffer objects caches (e.g. to
 * avoid deadlocks in memory reclaim) must fall back to i915_gem_shrink_all().
 *
 * Also note that any kind of pinning (both per-vma address space pins and
 * backing storage pins at the buffer object level) result in the shrinker code
 * having to skip the object.
 *
 * Returns:
 * The number of pages of backing storage actually released.
 */
unsigned long
i915_gem_shrink(struct drm_i915_private *dev_priv,
		unsigned long target,
		unsigned long *nr_scanned,
		unsigned flags)
{
	const struct {
		struct list_head *list;
		unsigned int bit;
	} phases[] = {
		{ &dev_priv->mm.unbound_list, I915_SHRINK_UNBOUND },
		{ &dev_priv->mm.bound_list, I915_SHRINK_BOUND },
		{ NULL, 0 },
	}, *phase;
	unsigned long count = 0;
	unsigned long scanned = 0;
	bool unlock;

	if (!shrinker_lock(dev_priv, &unlock))
		return 0;

	trace_i915_gem_shrink(dev_priv, target, flags);
	i915_gem_retire_requests(dev_priv);

	/*
	 * Unbinding of objects will require HW access; Let us not wake the
	 * device just to recover a little memory. If absolutely necessary,
	 * we will force the wake during oom-notifier.
	 */
	if ((flags & I915_SHRINK_BOUND) &&
	    !intel_runtime_pm_get_if_in_use(dev_priv))
		flags &= ~I915_SHRINK_BOUND;

	/*
	 * As we may completely rewrite the (un)bound list whilst unbinding
	 * (due to retiring requests) we have to strictly process only
	 * one element of the list at the time, and recheck the list
	 * on every iteration.
	 *
	 * In particular, we must hold a reference whilst removing the
	 * object as we may end up waiting for and/or retiring the objects.
	 * This might release the final reference (held by the active list)
	 * and result in the object being freed from under us. This is
	 * similar to the precautions the eviction code must take whilst
	 * removing objects.
	 *
	 * Also note that although these lists do not hold a reference to
	 * the object we can safely grab one here: The final object
	 * unreferencing and the bound_list are both protected by the
	 * dev->struct_mutex and so we won't ever be able to observe an
	 * object on the bound_list with a reference count equals 0.
	 */
	for (phase = phases; phase->list; phase++) {
		struct list_head still_in_list;
		struct drm_i915_gem_object *obj;

		if ((flags & phase->bit) == 0)
			continue;

		INIT_LIST_HEAD(&still_in_list);
		while (count < target &&
		       (obj = list_first_entry_or_null(phase->list,
						       typeof(*obj),
						       global_link))) {
			list_move_tail(&obj->global_link, &still_in_list);
			if (!obj->mm.pages) {
				list_del_init(&obj->global_link);
				continue;
			}

			if (flags & I915_SHRINK_PURGEABLE &&
			    obj->mm.madv != I915_MADV_DONTNEED)
				continue;

			if (flags & I915_SHRINK_VMAPS &&
			    !is_vmalloc_addr(obj->mm.mapping))
				continue;

			if (!(flags & I915_SHRINK_ACTIVE) &&
			    (i915_gem_object_is_active(obj) ||
			     i915_gem_object_is_framebuffer(obj)))
				continue;

			if (!can_release_pages(obj))
				continue;

			if (unsafe_drop_pages(obj)) {
				/* May arrive from get_pages on another bo */
				mutex_lock_nested(&obj->mm.lock,
						  I915_MM_SHRINKER);
				if (!obj->mm.pages) {
					__i915_gem_object_invalidate(obj);
					list_del_init(&obj->global_link);
					count += obj->base.size >> PAGE_SHIFT;
				}
				mutex_unlock(&obj->mm.lock);
				scanned += obj->base.size >> PAGE_SHIFT;
			}
		}
		list_splice_tail(&still_in_list, phase->list);
	}

	if (flags & I915_SHRINK_BOUND)
		intel_runtime_pm_put(dev_priv);

	i915_gem_retire_requests(dev_priv);

	shrinker_unlock(dev_priv, unlock);

	if (nr_scanned)
		*nr_scanned += scanned;
	return count;
}

/**
 * i915_gem_shrink_all - Shrink buffer object caches completely
 * @dev_priv: i915 device
 *
 * This is a simple wraper around i915_gem_shrink() to aggressively shrink all
 * caches completely. It also first waits for and retires all outstanding
 * requests to also be able to release backing storage for active objects.
 *
 * This should only be used in code to intentionally quiescent the gpu or as a
 * last-ditch effort when memory seems to have run out.
 *
 * Returns:
 * The number of pages of backing storage actually released.
 */
unsigned long i915_gem_shrink_all(struct drm_i915_private *dev_priv)
{
	unsigned long freed;

	intel_runtime_pm_get(dev_priv);
	freed = i915_gem_shrink(dev_priv, -1UL, NULL,
				I915_SHRINK_BOUND |
				I915_SHRINK_UNBOUND |
				I915_SHRINK_ACTIVE);
	intel_runtime_pm_put(dev_priv);

	return freed;
}

static unsigned long
i915_gem_shrinker_count(struct shrinker *shrinker, struct shrink_control *sc)
{
	struct drm_i915_private *dev_priv =
		container_of(shrinker, struct drm_i915_private, mm.shrinker);
	struct drm_i915_gem_object *obj;
	unsigned long count;
	bool unlock;

	if (!shrinker_lock(dev_priv, &unlock))
		return 0;

	i915_gem_retire_requests(dev_priv);

	count = 0;
	list_for_each_entry(obj, &dev_priv->mm.unbound_list, global_link)
		if (can_release_pages(obj))
			count += obj->base.size >> PAGE_SHIFT;

	list_for_each_entry(obj, &dev_priv->mm.bound_list, global_link) {
		if (!i915_gem_object_is_active(obj) && can_release_pages(obj))
			count += obj->base.size >> PAGE_SHIFT;
	}

	shrinker_unlock(dev_priv, unlock);

	return count;
}

static unsigned long
i915_gem_shrinker_scan(struct shrinker *shrinker, struct shrink_control *sc)
{
	struct drm_i915_private *dev_priv =
		container_of(shrinker, struct drm_i915_private, mm.shrinker);
	unsigned long freed;
	bool unlock;

<<<<<<< HEAD
=======
	sc->nr_scanned = 0;

>>>>>>> bb176f67
	if (!shrinker_lock(dev_priv, &unlock))
		return SHRINK_STOP;

	freed = i915_gem_shrink(dev_priv,
				sc->nr_to_scan,
				&sc->nr_scanned,
				I915_SHRINK_BOUND |
				I915_SHRINK_UNBOUND |
				I915_SHRINK_PURGEABLE);
	if (freed < sc->nr_to_scan)
		freed += i915_gem_shrink(dev_priv,
					 sc->nr_to_scan - sc->nr_scanned,
					 &sc->nr_scanned,
					 I915_SHRINK_BOUND |
					 I915_SHRINK_UNBOUND);
	if (freed < sc->nr_to_scan && current_is_kswapd()) {
		intel_runtime_pm_get(dev_priv);
		freed += i915_gem_shrink(dev_priv,
					 sc->nr_to_scan - sc->nr_scanned,
					 &sc->nr_scanned,
					 I915_SHRINK_ACTIVE |
					 I915_SHRINK_BOUND |
					 I915_SHRINK_UNBOUND);
<<<<<<< HEAD
	if (freed < sc->nr_to_scan && current_is_kswapd()) {
		intel_runtime_pm_get(dev_priv);
		freed += i915_gem_shrink(dev_priv,
					 sc->nr_to_scan - freed,
					 I915_SHRINK_ACTIVE |
					 I915_SHRINK_BOUND |
					 I915_SHRINK_UNBOUND);
=======
>>>>>>> bb176f67
		intel_runtime_pm_put(dev_priv);
	}

	shrinker_unlock(dev_priv, unlock);

	return sc->nr_scanned ? freed : SHRINK_STOP;
}

static bool
shrinker_lock_uninterruptible(struct drm_i915_private *dev_priv, bool *unlock,
			      int timeout_ms)
{
	unsigned long timeout = jiffies + msecs_to_jiffies_timeout(timeout_ms);

	do {
		if (i915_gem_wait_for_idle(dev_priv, 0) == 0 &&
		    shrinker_lock(dev_priv, unlock))
			break;

		schedule_timeout_killable(1);
		if (fatal_signal_pending(current))
			return false;

		if (time_after(jiffies, timeout)) {
			pr_err("Unable to lock GPU to purge memory.\n");
			return false;
		}
	} while (1);

	return true;
}

static int
i915_gem_shrinker_oom(struct notifier_block *nb, unsigned long event, void *ptr)
{
	struct drm_i915_private *dev_priv =
		container_of(nb, struct drm_i915_private, mm.oom_notifier);
	struct drm_i915_gem_object *obj;
	unsigned long unevictable, bound, unbound, freed_pages;
	bool unlock;

	if (!shrinker_lock_uninterruptible(dev_priv, &unlock, 5000))
		return NOTIFY_DONE;

	freed_pages = i915_gem_shrink_all(dev_priv);

	/* Because we may be allocating inside our own driver, we cannot
	 * assert that there are no objects with pinned pages that are not
	 * being pointed to by hardware.
	 */
	unbound = bound = unevictable = 0;
	list_for_each_entry(obj, &dev_priv->mm.unbound_list, global_link) {
		if (!obj->mm.pages)
			continue;

		if (!can_release_pages(obj))
			unevictable += obj->base.size >> PAGE_SHIFT;
		else
			unbound += obj->base.size >> PAGE_SHIFT;
	}
	list_for_each_entry(obj, &dev_priv->mm.bound_list, global_link) {
		if (!obj->mm.pages)
			continue;

		if (!can_release_pages(obj))
			unevictable += obj->base.size >> PAGE_SHIFT;
		else
			bound += obj->base.size >> PAGE_SHIFT;
	}

	shrinker_unlock(dev_priv, unlock);

	if (freed_pages || unbound || bound)
		pr_info("Purging GPU memory, %lu pages freed, "
			"%lu pages still pinned.\n",
			freed_pages, unevictable);
	if (unbound || bound)
		pr_err("%lu and %lu pages still available in the "
		       "bound and unbound GPU page lists.\n",
		       bound, unbound);

	*(unsigned long *)ptr += freed_pages;
	return NOTIFY_DONE;
}

static int
i915_gem_shrinker_vmap(struct notifier_block *nb, unsigned long event, void *ptr)
{
	struct drm_i915_private *dev_priv =
		container_of(nb, struct drm_i915_private, mm.vmap_notifier);
	struct i915_vma *vma, *next;
	unsigned long freed_pages = 0;
	bool unlock;
	int ret;

	if (!shrinker_lock_uninterruptible(dev_priv, &unlock, 5000))
		return NOTIFY_DONE;

	/* Force everything onto the inactive lists */
	ret = i915_gem_wait_for_idle(dev_priv, I915_WAIT_LOCKED);
	if (ret)
		goto out;

	intel_runtime_pm_get(dev_priv);
	freed_pages += i915_gem_shrink(dev_priv, -1UL, NULL,
				       I915_SHRINK_BOUND |
				       I915_SHRINK_UNBOUND |
				       I915_SHRINK_ACTIVE |
				       I915_SHRINK_VMAPS);
	intel_runtime_pm_put(dev_priv);

	/* We also want to clear any cached iomaps as they wrap vmap */
	list_for_each_entry_safe(vma, next,
				 &dev_priv->ggtt.base.inactive_list, vm_link) {
		unsigned long count = vma->node.size >> PAGE_SHIFT;
		if (vma->iomap && i915_vma_unbind(vma) == 0)
			freed_pages += count;
	}

out:
	shrinker_unlock(dev_priv, unlock);

	*(unsigned long *)ptr += freed_pages;
	return NOTIFY_DONE;
}

/**
 * i915_gem_shrinker_init - Initialize i915 shrinker
 * @dev_priv: i915 device
 *
 * This function registers and sets up the i915 shrinker and OOM handler.
 */
void i915_gem_shrinker_init(struct drm_i915_private *dev_priv)
{
	dev_priv->mm.shrinker.scan_objects = i915_gem_shrinker_scan;
	dev_priv->mm.shrinker.count_objects = i915_gem_shrinker_count;
	dev_priv->mm.shrinker.seeks = DEFAULT_SEEKS;
	WARN_ON(register_shrinker(&dev_priv->mm.shrinker));

	dev_priv->mm.oom_notifier.notifier_call = i915_gem_shrinker_oom;
	WARN_ON(register_oom_notifier(&dev_priv->mm.oom_notifier));

	dev_priv->mm.vmap_notifier.notifier_call = i915_gem_shrinker_vmap;
	WARN_ON(register_vmap_purge_notifier(&dev_priv->mm.vmap_notifier));
}

/**
 * i915_gem_shrinker_cleanup - Clean up i915 shrinker
 * @dev_priv: i915 device
 *
 * This function unregisters the i915 shrinker and OOM handler.
 */
void i915_gem_shrinker_cleanup(struct drm_i915_private *dev_priv)
{
	WARN_ON(unregister_vmap_purge_notifier(&dev_priv->mm.vmap_notifier));
	WARN_ON(unregister_oom_notifier(&dev_priv->mm.oom_notifier));
	unregister_shrinker(&dev_priv->mm.shrinker);
}<|MERGE_RESOLUTION|>--- conflicted
+++ resolved
@@ -336,11 +336,8 @@
 	unsigned long freed;
 	bool unlock;
 
-<<<<<<< HEAD
-=======
 	sc->nr_scanned = 0;
 
->>>>>>> bb176f67
 	if (!shrinker_lock(dev_priv, &unlock))
 		return SHRINK_STOP;
 
@@ -364,16 +361,6 @@
 					 I915_SHRINK_ACTIVE |
 					 I915_SHRINK_BOUND |
 					 I915_SHRINK_UNBOUND);
-<<<<<<< HEAD
-	if (freed < sc->nr_to_scan && current_is_kswapd()) {
-		intel_runtime_pm_get(dev_priv);
-		freed += i915_gem_shrink(dev_priv,
-					 sc->nr_to_scan - freed,
-					 I915_SHRINK_ACTIVE |
-					 I915_SHRINK_BOUND |
-					 I915_SHRINK_UNBOUND);
-=======
->>>>>>> bb176f67
 		intel_runtime_pm_put(dev_priv);
 	}
 
