--- conflicted
+++ resolved
@@ -7,12 +7,7 @@
 #
 obj-$(CONFIG_INFINIBAND_RDMAVT) += rdmavt.o
 
-<<<<<<< HEAD
-rdmavt-y := vt.o ah.o cq.o dma.o mad.o mcast.o mmap.o mr.o pd.o qp.o \
+rdmavt-y := vt.o ah.o cq.o mad.o mcast.o mmap.o mr.o pd.o qp.o \
 	rc.o srq.o trace.o
-=======
-rdmavt-y := vt.o ah.o cq.o mad.o mcast.o mmap.o mr.o pd.o qp.o srq.o \
-	trace.o
->>>>>>> 0bbb3b74
 
 CFLAGS_trace.o = -I$(src)