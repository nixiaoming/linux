--- conflicted
+++ resolved
@@ -51,19 +51,6 @@
 	  To compile this driver as a module, choose M here: the
 	  module will be called ad525x_dpot-spi.
 
-<<<<<<< HEAD
-config ATMEL_PWM
-	tristate "Atmel AT32/AT91 PWM support"
-	depends on HAVE_CLK
-	depends on AVR32 || ARCH_AT91SAM9263 || ARCH_AT91SAM9RL || ARCH_AT91SAM9G45
-	help
-	  This option enables device driver support for the PWM channels
-	  on certain Atmel processors.  Pulse Width Modulation is used for
-	  purposes including software controlled power-efficient backlights
-	  on LCD displays, motor control, and waveform generation.
-
-=======
->>>>>>> 3e528cb7
 config ATMEL_TCLIB
 	bool "Atmel AT32/AT91 Timer/Counter Library"
 	depends on (AVR32 || ARCH_AT91)
