--- conflicted
+++ resolved
@@ -41,19 +41,11 @@
 	unsigned b_modified;
 
 	/*
-<<<<<<< HEAD
-	 * This field tracks the last transaction id in which this buffer
-	 * has been cowed
-	 * [jbd_lock_bh_state()]
-	 */
-	tid_t b_cow_tid;
-=======
 	 * This feild tracks the last transaction id in which this buffer
 	 * has been cowed
 	 * [jbd_lock_bh_state()]
 	 */
 	unsigned b_cow_tid;
->>>>>>> 02f8c6ae
 
 	/*
 	 * Copy of the buffer data frozen for writing to the log.
