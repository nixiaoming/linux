/*
 * Filesystem access notification for Linux
 *
 *  Copyright (C) 2008 Red Hat, Inc., Eric Paris <eparis@redhat.com>
 */

#ifndef __LINUX_FSNOTIFY_BACKEND_H
#define __LINUX_FSNOTIFY_BACKEND_H

#ifdef __KERNEL__

#include <linux/idr.h> /* inotify uses this */
#include <linux/fs.h> /* struct inode */
#include <linux/list.h>
#include <linux/path.h> /* struct path */
#include <linux/spinlock.h>
#include <linux/types.h>
#include <linux/atomic.h>
#include <linux/user_namespace.h>

/*
 * IN_* from inotfy.h lines up EXACTLY with FS_*, this is so we can easily
 * convert between them.  dnotify only needs conversion at watch creation
 * so no perf loss there.  fanotify isn't defined yet, so it can use the
 * wholes if it needs more events.
 */
#define FS_ACCESS		0x00000001	/* File was accessed */
#define FS_MODIFY		0x00000002	/* File was modified */
#define FS_ATTRIB		0x00000004	/* Metadata changed */
#define FS_CLOSE_WRITE		0x00000008	/* Writtable file was closed */
#define FS_CLOSE_NOWRITE	0x00000010	/* Unwrittable file closed */
#define FS_OPEN			0x00000020	/* File was opened */
#define FS_MOVED_FROM		0x00000040	/* File was moved from X */
#define FS_MOVED_TO		0x00000080	/* File was moved to Y */
#define FS_CREATE		0x00000100	/* Subfile was created */
#define FS_DELETE		0x00000200	/* Subfile was deleted */
#define FS_DELETE_SELF		0x00000400	/* Self was deleted */
#define FS_MOVE_SELF		0x00000800	/* Self was moved */

#define FS_UNMOUNT		0x00002000	/* inode on umount fs */
#define FS_Q_OVERFLOW		0x00004000	/* Event queued overflowed */
#define FS_IN_IGNORED		0x00008000	/* last inotify event here */

#define FS_OPEN_PERM		0x00010000	/* open event in an permission hook */
#define FS_ACCESS_PERM		0x00020000	/* access event in a permissions hook */

#define FS_EXCL_UNLINK		0x04000000	/* do not send events if object is unlinked */
#define FS_ISDIR		0x40000000	/* event occurred against dir */
#define FS_IN_ONESHOT		0x80000000	/* only send event once */

#define FS_DN_RENAME		0x10000000	/* file renamed */
#define FS_DN_MULTISHOT		0x20000000	/* dnotify multishot */

/* This inode cares about things that happen to its children.  Always set for
 * dnotify and inotify. */
#define FS_EVENT_ON_CHILD	0x08000000

/* This root inode cares about things that happen to inodes on same super block.
 * Can only be set for fanotify.
 * Overloads IN_ONLYDIR inotify open only flag */
#define FS_EVENT_ON_SB		0x01000000

#define FS_EVENT_ON_DESCENDANT	(FS_EVENT_ON_CHILD | FS_EVENT_ON_SB)

/* This is a list of all events that may get sent to a parernt based on fs event
 * happening to inodes inside that directory */
#define FS_EVENTS_POSS_ON_CHILD   (FS_ACCESS | FS_MODIFY | FS_ATTRIB |\
				   FS_CLOSE_WRITE | FS_CLOSE_NOWRITE | FS_OPEN |\
				   FS_MOVED_FROM | FS_MOVED_TO | FS_CREATE |\
				   FS_DELETE | FS_OPEN_PERM | FS_ACCESS_PERM)

/* This is a list of all events that may get sent to the root inode based on fs
 * event happening to inodes on the same super block */
#define FS_EVENTS_POSS_ON_SB   (FS_EVENTS_POSS_ON_CHILD |\
				FS_DELETE_SELF | FS_MOVE_SELF)

#define FS_MOVE			(FS_MOVED_FROM | FS_MOVED_TO)

#define ALL_FSNOTIFY_PERM_EVENTS (FS_OPEN_PERM | FS_ACCESS_PERM)

#define ALL_FSNOTIFY_EVENTS (FS_ACCESS | FS_MODIFY | FS_ATTRIB | \
			     FS_CLOSE_WRITE | FS_CLOSE_NOWRITE | FS_OPEN | \
			     FS_MOVED_FROM | FS_MOVED_TO | FS_CREATE | \
			     FS_DELETE | FS_DELETE_SELF | FS_MOVE_SELF | \
			     FS_UNMOUNT | FS_Q_OVERFLOW | FS_IN_IGNORED | \
			     FS_OPEN_PERM | FS_ACCESS_PERM | \
			     FS_EXCL_UNLINK | FS_ISDIR | FS_IN_ONESHOT | \
			     FS_DN_RENAME | FS_DN_MULTISHOT | \
			     FS_EVENT_ON_CHILD | FS_EVENT_ON_SB)

struct fsnotify_group;
struct fsnotify_event;
struct fsnotify_mark;
struct fsnotify_event_private_data;
struct fsnotify_fname;
struct fsnotify_iter_info;

/*
 * Each group much define these ops.  The fsnotify infrastructure will call
 * these operations for each relevant group.
 *
 * handle_event - main call for a group to handle an fs event
 * free_group_priv - called when a group refcnt hits 0 to clean up the private union
 * freeing_mark - called when a mark is being destroyed for some reason.  The group
 * 		MUST be holding a reference on each mark and that reference must be
 * 		dropped in this function.  inotify uses this function to send
 * 		userspace messages that marks have been removed.
 */
struct fsnotify_ops {
	int (*handle_event)(struct fsnotify_group *group,
			    struct inode *inode,
			    struct fsnotify_mark *inode_mark,
			    struct fsnotify_mark *vfsmount_mark,
			    u32 mask, const void *data, int data_type,
			    const unsigned char *file_name, u32 cookie,
			    struct fsnotify_iter_info *iter_info);
	void (*free_group_priv)(struct fsnotify_group *group);
	void (*freeing_mark)(struct fsnotify_mark *mark, struct fsnotify_group *group);
	void (*free_event)(struct fsnotify_event *event);
	/* called on final put+free to free memory */
	void (*free_mark)(struct fsnotify_mark *mark);
};

/*
 * all of the information about the original object we want to now send to
 * a group.  If you want to carry more info from the accessing task to the
 * listener this structure is where you need to be adding fields.
 */
struct fsnotify_event {
	struct list_head list;
	/* inode may ONLY be dereferenced during handle_event(). */
	struct inode *inode;	/* either the inode the event happened to or its parent */
	u32 mask;		/* the type of access, bitwise OR for FS_* event types */
};

/*
 * A group is a "thing" that wants to receive notification about filesystem
 * events.  The mask holds the subset of event types this group cares about.
 * refcnt on a group is up to the implementor and at any moment if it goes 0
 * everything will be cleaned up.
 */
struct fsnotify_group {
	/*
	 * How the refcnt is used is up to each group.  When the refcnt hits 0
	 * fsnotify will clean up all of the resources associated with this group.
	 * As an example, the dnotify group will always have a refcnt=1 and that
	 * will never change.  Inotify, on the other hand, has a group per
	 * inotify_init() and the refcnt will hit 0 only when that fd has been
	 * closed.
	 */
	atomic_t refcnt;		/* things with interest in this group */

	const struct fsnotify_ops *ops;	/* how this group handles things */

	/* needed to send notification to userspace */
	spinlock_t notification_lock;		/* protect the notification_list */
	struct list_head notification_list;	/* list of event_holder this group needs to send to userspace */
	wait_queue_head_t notification_waitq;	/* read() on the notification file blocks on this waitq */
	unsigned int q_len;			/* events on the queue */
	unsigned int max_events;		/* maximum events allowed on the list */
	/*
	 * Valid fsnotify group priorities.  Events are send in order from highest
	 * priority to lowest priority.  We default to the lowest priority.
	 */
	#define FS_PRIO_0	0 /* normal notifiers, no permissions */
	#define FS_PRIO_1	1 /* fanotify content based access control */
	#define FS_PRIO_2	2 /* fanotify pre-content access */
	unsigned int priority;
	bool shutdown;		/* group is being shut down, don't queue more events */

	/* stores all fastpath marks assoc with this group so they can be cleaned on unregister */
	struct mutex mark_mutex;	/* protect marks_list */
	atomic_t num_marks;		/* 1 for each mark and 1 for not being
					 * past the point of no return when freeing
					 * a group */
	struct list_head marks_list;	/* all inode marks for this group */

	struct fasync_struct *fsn_fa;    /* async notification */

	struct fsnotify_event *overflow_event;	/* Event we queue when the
						 * notification list is too
						 * full */
	atomic_t user_waits;		/* Number of tasks waiting for user
					 * response */

	/* groups can define private fields here or use the void *private */
	union {
		void *private;
#ifdef CONFIG_INOTIFY_USER
		struct inotify_group_private_data {
			spinlock_t	idr_lock;
			struct idr      idr;
			struct ucounts *ucounts;
		} inotify_data;
#endif
#ifdef CONFIG_FANOTIFY
		struct fanotify_group_private_data {
#ifdef CONFIG_FANOTIFY_ACCESS_PERMISSIONS
			/* allows a group to block waiting for a userspace response */
			struct list_head access_list;
			wait_queue_head_t access_waitq;
#endif /* CONFIG_FANOTIFY_ACCESS_PERMISSIONS */
			int flags;           /* flags from fanotify_init() */
			int f_flags; /* event_f_flags from fanotify_init() */
			unsigned int max_marks;
			struct user_struct *user;
		} fanotify_data;
#endif /* CONFIG_FANOTIFY */
	};
};

/* when calling fsnotify tell it if the data is a path or inode or dentry */
#define FSNOTIFY_EVENT_NONE	0
#define FSNOTIFY_EVENT_PATH	1
#define FSNOTIFY_EVENT_INODE	2
#define FSNOTIFY_EVENT_DENTRY	3

/*
 * Inode / vfsmount point to this structure which tracks all marks attached to
 * the inode / vfsmount. The reference to inode / vfsmount is held by this
 * structure. We destroy this structure when there are no more marks attached
 * to it. The structure is protected by fsnotify_mark_srcu.
 */
struct fsnotify_mark_connector {
	spinlock_t lock;
#define FSNOTIFY_OBJ_TYPE_INODE		0x01
#define FSNOTIFY_OBJ_TYPE_VFSMOUNT	0x02
#define FSNOTIFY_OBJ_ALL_TYPES		(FSNOTIFY_OBJ_TYPE_INODE | \
					 FSNOTIFY_OBJ_TYPE_VFSMOUNT)
	unsigned int flags;	/* Type of object [lock] */
	union {	/* Object pointer [lock] */
		struct inode *inode;
		struct vfsmount *mnt;
	};
	union {
		struct hlist_head list;
		/* Used listing heads to free after srcu period expires */
		struct fsnotify_mark_connector *destroy_next;
	};
};

/*
 * A mark is simply an object attached to an in core inode which allows an
 * fsnotify listener to indicate they are either no longer interested in events
 * of a type matching mask or only interested in those events.
 *
 * These are flushed when an inode is evicted from core and may be flushed
 * when the inode is modified (as seen by fsnotify_access).  Some fsnotify
 * users (such as dnotify) will flush these when the open fd is closed and not
 * at inode eviction or modification.
 *
 * Text in brackets is showing the lock(s) protecting modifications of a
 * particular entry. obj_lock means either inode->i_lock or
 * mnt->mnt_root->d_lock depending on the mark type.
 */
struct fsnotify_mark {
	/* Mask this mark is for [mark->lock, group->mark_mutex] */
	__u32 mask;
	/* We hold one for presence in g_list. Also one ref for each 'thing'
	 * in kernel that found and may be using this mark. */
	atomic_t refcnt;
	/* Group this mark is for. Set on mark creation, stable until last ref
	 * is dropped */
	struct fsnotify_group *group;
	/* List of marks by group->i_fsnotify_marks. Also reused for queueing
	 * mark into destroy_list when it's waiting for the end of SRCU period
	 * before it can be freed. [group->mark_mutex] */
	struct list_head g_list;
	/* Protects inode / mnt pointers, flags, masks */
	spinlock_t lock;
	/* List of marks for inode / vfsmount [connector->lock, mark ref] */
	struct hlist_node obj_list;
<<<<<<< HEAD
	/* Head of list of marks for an object [mark ref] */
	struct fsnotify_mark_connector *connector;
=======
	/* Object pointer [mark->lock, group->mark_mutex] */
	struct inode *inode;	/* inode this mark is associated with */
	struct vfsmount *mnt;	/* vfsmount this mark is associated with */
>>>>>>> 5e3b5bd9
	/* Events types to ignore [mark->lock, group->mark_mutex] */
	__u32 ignored_mask;
#define FSNOTIFY_MARK_FLAG_IGNORED_SURV_MODIFY	0x01
#define FSNOTIFY_MARK_FLAG_ALIVE		0x02
#define FSNOTIFY_MARK_FLAG_ATTACHED		0x04
	unsigned int flags;		/* flags [mark->lock] */
};

/*
 * A mark may have a reference to both an inode and a vfsmount,
 * indicating that this is an inode mark with a reference to
 * the mount point from which that inode mark was added
 */
#define FSNOTIFY_MARK_HAS_INODE(m)    ((m)->flags & FSNOTIFY_MARK_FLAG_INODE)
#define FSNOTIFY_MARK_HAS_VFSMOUNT(m) ((m)->flags & FSNOTIFY_MARK_FLAG_VFSMOUNT)
#define FSNOTIFY_IS_INODE_MARK(m)     (FSNOTIFY_MARK_HAS_INODE(m))
#define FSNOTIFY_IS_VFSMOUNT_MARK(m)  (!FSNOTIFY_MARK_HAS_INODE(m) && \
					FSNOTIFY_MARK_HAS_VFSMOUNT(m))

#ifdef CONFIG_FSNOTIFY

/* called from the vfs helpers */

/* main fsnotify call to send events */
extern int fsnotify(struct inode *to_tell, __u32 mask, const void *data, int data_is,
		    const unsigned char *name, u32 cookie);
extern int __fsnotify_parent(const struct path *path, struct dentry *dentry, __u32 mask);
extern void __fsnotify_inode_delete(struct inode *inode);
extern void __fsnotify_vfsmount_delete(struct vfsmount *mnt);
extern u32 fsnotify_get_cookie(void);

static inline int fsnotify_inode_watches_sb(struct inode *inode)
{
	/* FS_EVENT_ON_SB is set if the sb root inode may care */
	if (!(inode->i_fsnotify_mask & FS_EVENT_ON_SB))
		return 0;
	/* this root inode might care about sb events, does it care about the
	 * specific set of events that can happen on a distant child? */
	return inode->i_fsnotify_mask & FS_EVENTS_POSS_ON_SB;
}

static inline int fsnotify_inode_watches_children(struct inode *inode)
{
	/* FS_EVENT_ON_CHILD is set if the inode may care */
	if (!(inode->i_fsnotify_mask & FS_EVENT_ON_CHILD))
		return 0;
	/* this inode might care about child events, does it care about the
	 * specific set of events that can happen on a child? */
	return inode->i_fsnotify_mask & FS_EVENTS_POSS_ON_CHILD;
}

static inline int fsnotify_sb_root_watches_descendants(struct dentry *dentry)
{
	struct inode *root = dentry->d_sb->s_root->d_inode;

	/* All FS_EVENT_ON_DESCENDANTS flags are set if root inode may care */
	if ((root->i_fsnotify_mask & FS_EVENT_ON_DESCENDANT) !=
	     FS_EVENT_ON_DESCENDANT)
		return 0;
	/* root inode might care about distant child events, does it care about
	 * the specific set of events that can happen on a child? */
	return root->i_fsnotify_mask & FS_EVENTS_POSS_ON_CHILD;
}

/*
 * Update the dentry with a flag indicating the interest of its parent to receive
 * filesystem events when those events happens to this dentry->d_inode.
 */
static inline void fsnotify_update_flags(struct dentry *dentry)
{
	assert_spin_locked(&dentry->d_lock);

	/*
	 * Serialisation of setting PARENT_WATCHED on the dentries is provided
	 * by d_lock. If inotify_inode_watched changes after we have taken
	 * d_lock, the following __fsnotify_update_child_dentry_flags call will
	 * find our entry, so it will spin until we complete here, and update
	 * us with the new state.
	 */
	if (fsnotify_inode_watches_children(dentry->d_parent->d_inode))
		dentry->d_flags |= DCACHE_FSNOTIFY_PARENT_WATCHED;
	else
		dentry->d_flags &= ~DCACHE_FSNOTIFY_PARENT_WATCHED;
}

/* called from fsnotify listeners, such as fanotify or dnotify */

/* create a new group */
extern struct fsnotify_group *fsnotify_alloc_group(const struct fsnotify_ops *ops);
/* get reference to a group */
extern void fsnotify_get_group(struct fsnotify_group *group);
/* drop reference on a group from fsnotify_alloc_group */
extern void fsnotify_put_group(struct fsnotify_group *group);
/* group destruction begins, stop queuing new events */
extern void fsnotify_group_stop_queueing(struct fsnotify_group *group);
/* destroy group */
extern void fsnotify_destroy_group(struct fsnotify_group *group);
/* fasync handler function */
extern int fsnotify_fasync(int fd, struct file *file, int on);
/* Free event from memory */
extern void fsnotify_destroy_event(struct fsnotify_group *group,
				   struct fsnotify_event *event);
/* attach the event to the group notification queue */
extern int fsnotify_add_event(struct fsnotify_group *group,
			      struct fsnotify_event *event,
			      int (*merge)(struct list_head *,
					   struct fsnotify_event *));
/* true if the group notification queue is empty */
extern bool fsnotify_notify_queue_is_empty(struct fsnotify_group *group);
/* return, but do not dequeue the first event on the notification queue */
extern struct fsnotify_event *fsnotify_peek_first_event(struct fsnotify_group *group);
/* return AND dequeue the first event on the notification queue */
extern struct fsnotify_event *fsnotify_remove_first_event(struct fsnotify_group *group);

/* functions used to manipulate the marks attached to inodes */

/* Calculate mask of events for a list of marks */
extern void fsnotify_recalc_mask(struct fsnotify_mark_connector *conn);
extern void fsnotify_init_mark(struct fsnotify_mark *mark,
			       struct fsnotify_group *group);
/* Find mark belonging to given group in the list of marks */
extern struct fsnotify_mark *fsnotify_find_mark(
				struct fsnotify_mark_connector __rcu **connp,
				struct fsnotify_group *group);
/* attach the mark to the inode or vfsmount */
extern int fsnotify_add_mark(struct fsnotify_mark *mark, struct inode *inode,
			     struct vfsmount *mnt, int allow_dups);
extern int fsnotify_add_mark_locked(struct fsnotify_mark *mark,
				    struct inode *inode, struct vfsmount *mnt, int allow_dups);
/* given a group and a mark, flag mark to be freed when all references are dropped */
extern void fsnotify_destroy_mark(struct fsnotify_mark *mark,
				  struct fsnotify_group *group);
/* detach mark from inode / mount list, group list, drop inode reference */
extern void fsnotify_detach_mark(struct fsnotify_mark *mark);
/* free mark */
extern void fsnotify_free_mark(struct fsnotify_mark *mark);
/* run all the marks in a group, and clear all of the marks attached to given object type */
extern void fsnotify_clear_marks_by_group(struct fsnotify_group *group, unsigned int type);
/* run all the marks in a group, and clear all of the vfsmount marks */
static inline void fsnotify_clear_vfsmount_marks_by_group(struct fsnotify_group *group)
{
	fsnotify_clear_marks_by_group(group, FSNOTIFY_OBJ_TYPE_VFSMOUNT);
}
/* run all the marks in a group, and clear all of the inode marks */
static inline void fsnotify_clear_inode_marks_by_group(struct fsnotify_group *group)
{
	fsnotify_clear_marks_by_group(group, FSNOTIFY_OBJ_TYPE_INODE);
}
extern void fsnotify_get_mark(struct fsnotify_mark *mark);
extern void fsnotify_put_mark(struct fsnotify_mark *mark);
extern void fsnotify_unmount_inodes(struct super_block *sb);
extern void fsnotify_finish_user_wait(struct fsnotify_iter_info *iter_info);
extern bool fsnotify_prepare_user_wait(struct fsnotify_iter_info *iter_info);

/* put here because inotify does some weird stuff when destroying watches */
extern void fsnotify_init_event(struct fsnotify_event *event,
				struct inode *to_tell, u32 mask);

#else

static inline int fsnotify(struct inode *to_tell, __u32 mask, const void *data, int data_is,
			   const unsigned char *name, u32 cookie)
{
	return 0;
}

static inline int __fsnotify_parent(const struct path *path, struct dentry *dentry, __u32 mask)
{
	return 0;
}

static inline void __fsnotify_inode_delete(struct inode *inode)
{}

static inline void __fsnotify_vfsmount_delete(struct vfsmount *mnt)
{}

static inline void fsnotify_update_flags(struct dentry *dentry)
{}

static inline u32 fsnotify_get_cookie(void)
{
	return 0;
}

static inline void fsnotify_unmount_inodes(struct super_block *sb)
{}

#endif	/* CONFIG_FSNOTIFY */

#endif	/* __KERNEL __ */

#endif	/* __LINUX_FSNOTIFY_BACKEND_H */<|MERGE_RESOLUTION|>--- conflicted
+++ resolved
@@ -228,10 +228,8 @@
 #define FSNOTIFY_OBJ_ALL_TYPES		(FSNOTIFY_OBJ_TYPE_INODE | \
 					 FSNOTIFY_OBJ_TYPE_VFSMOUNT)
 	unsigned int flags;	/* Type of object [lock] */
-	union {	/* Object pointer [lock] */
-		struct inode *inode;
-		struct vfsmount *mnt;
-	};
+	struct inode *inode;
+	struct vfsmount *mnt;
 	union {
 		struct hlist_head list;
 		/* Used listing heads to free after srcu period expires */
@@ -270,14 +268,8 @@
 	spinlock_t lock;
 	/* List of marks for inode / vfsmount [connector->lock, mark ref] */
 	struct hlist_node obj_list;
-<<<<<<< HEAD
 	/* Head of list of marks for an object [mark ref] */
 	struct fsnotify_mark_connector *connector;
-=======
-	/* Object pointer [mark->lock, group->mark_mutex] */
-	struct inode *inode;	/* inode this mark is associated with */
-	struct vfsmount *mnt;	/* vfsmount this mark is associated with */
->>>>>>> 5e3b5bd9
 	/* Events types to ignore [mark->lock, group->mark_mutex] */
 	__u32 ignored_mask;
 #define FSNOTIFY_MARK_FLAG_IGNORED_SURV_MODIFY	0x01
@@ -285,17 +277,6 @@
 #define FSNOTIFY_MARK_FLAG_ATTACHED		0x04
 	unsigned int flags;		/* flags [mark->lock] */
 };
-
-/*
- * A mark may have a reference to both an inode and a vfsmount,
- * indicating that this is an inode mark with a reference to
- * the mount point from which that inode mark was added
- */
-#define FSNOTIFY_MARK_HAS_INODE(m)    ((m)->flags & FSNOTIFY_MARK_FLAG_INODE)
-#define FSNOTIFY_MARK_HAS_VFSMOUNT(m) ((m)->flags & FSNOTIFY_MARK_FLAG_VFSMOUNT)
-#define FSNOTIFY_IS_INODE_MARK(m)     (FSNOTIFY_MARK_HAS_INODE(m))
-#define FSNOTIFY_IS_VFSMOUNT_MARK(m)  (!FSNOTIFY_MARK_HAS_INODE(m) && \
-					FSNOTIFY_MARK_HAS_VFSMOUNT(m))
 
 #ifdef CONFIG_FSNOTIFY
 
