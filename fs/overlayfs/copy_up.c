--- conflicted
+++ resolved
@@ -396,9 +396,6 @@
 	if (err)
 		goto out_cleanup;
 
-<<<<<<< HEAD
-	if (!tmpfile)
-=======
 	if (S_ISDIR(stat->mode) &&
 	    ovl_redirect_dir(dentry->d_sb) &&
 	    ovl_redirect_fh(dentry->d_sb)) {
@@ -411,10 +408,7 @@
 			goto out_cleanup;
 	}
 
-	if (tmpfile)
-		err = ovl_do_link(temp, udir, upper, true);
-	else
->>>>>>> a790baf4
+	if (!tmpfile)
 		err = ovl_do_rename(wdir, temp, udir, upper, 0);
 	else if (stat->nlink)
 		err = ovl_do_link(temp, udir, upper, true);
