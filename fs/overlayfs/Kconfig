config OVERLAY_FS
	tristate "Overlay filesystem support"
	help
	  An overlay filesystem combines two filesystems - an 'upper' filesystem
	  and a 'lower' filesystem.  When a name exists in both filesystems, the
	  object in the 'upper' filesystem is visible while the object in the
	  'lower' filesystem is either hidden or, in the case of directories,
	  merged with the 'upper' object.

	  For more information see Documentation/filesystems/overlayfs.txt

config OVERLAY_FS_REDIRECT_DIR
	bool "Overlayfs: turn on redirect dir feature by default"
	depends on OVERLAY_FS
	help
	  If this config option is enabled then overlay filesystems will use
	  redirects when renaming directories by default.  In this case it is
	  still possible to turn off redirects globally with the
	  "redirect_dir=off" module option or on a filesystem instance basis
	  with the "redirect_dir=off" mount option.

	  Note, that redirects are not backward compatible.  That is, mounting
	  an overlay which has redirects on a kernel that doesn't support this
	  feature will have unexpected results.

<<<<<<< HEAD
config OVERLAY_FS_CONSISTENT_FD
	bool "Overlayfs: turn on consistent fd feature by default"
	depends on OVERLAY_FS
	help
	  Overlayfs copies up a file when the file is opened for write.  Writes
          to the returned file descriptor are not visible to file descriptors
          that were opened for read prior to copy up.

          If this config option is enabled then overlay filesystems will default
          to copy up a file that is opened for read to avoid this inconsistency.
          In this case, it is still possible to turn off consistent fd globally
          with the "consistent_fd=off" module option or on a filesystem instance
          basis with the "consistent_fd=off" mount option.

          The feature will not be turned on for an overlay mount unless all
          the layers are on the same underlying filesystem and this filesystem
          supports clone.
=======
config OVERLAY_FS_REDIRECT_FH
	bool "Overlayfs: turn on redirect by file handle by default"
	depends on OVERLAY_FS_REDIRECT_DIR
	help
	  If this config option is enabled then overlay filesystems will use
	  redirect by file handle for merged directories by default.  It is
	  also possible to turn on redirect by file handle globally with the
	  "redirect_fh=on" module option or on a filesystem instance basis
	  with the "redirect_dir=fh" mount option.

	  Redirect by file handle provides faster lookup compared to redirect
	  by absolute path, but it only works when all layers are on the same
	  underlying file system that supports NFS export ops.  Redirect by
	  file handle breaks if layers are taken offline and copied to another
	  location.  In that case, lookup falls back to redirect by path.
>>>>>>> a790baf4
<|MERGE_RESOLUTION|>--- conflicted
+++ resolved
@@ -23,7 +23,22 @@
 	  an overlay which has redirects on a kernel that doesn't support this
 	  feature will have unexpected results.
 
-<<<<<<< HEAD
+config OVERLAY_FS_REDIRECT_FH
+	bool "Overlayfs: turn on redirect by file handle by default"
+	depends on OVERLAY_FS_REDIRECT_DIR
+	help
+	  If this config option is enabled then overlay filesystems will use
+	  redirect by file handle for merged directories by default.  It is
+	  also possible to turn on redirect by file handle globally with the
+	  "redirect_fh=on" module option or on a filesystem instance basis
+	  with the "redirect_dir=fh" mount option.
+
+	  Redirect by file handle provides faster lookup compared to redirect
+	  by absolute path, but it only works when all layers are on the same
+	  underlying file system that supports NFS export ops.  Redirect by
+	  file handle breaks if layers are taken offline and copied to another
+	  location.  In that case, lookup falls back to redirect by path.
+
 config OVERLAY_FS_CONSISTENT_FD
 	bool "Overlayfs: turn on consistent fd feature by default"
 	depends on OVERLAY_FS
@@ -40,21 +55,4 @@
 
           The feature will not be turned on for an overlay mount unless all
           the layers are on the same underlying filesystem and this filesystem
-          supports clone.
-=======
-config OVERLAY_FS_REDIRECT_FH
-	bool "Overlayfs: turn on redirect by file handle by default"
-	depends on OVERLAY_FS_REDIRECT_DIR
-	help
-	  If this config option is enabled then overlay filesystems will use
-	  redirect by file handle for merged directories by default.  It is
-	  also possible to turn on redirect by file handle globally with the
-	  "redirect_fh=on" module option or on a filesystem instance basis
-	  with the "redirect_dir=fh" mount option.
-
-	  Redirect by file handle provides faster lookup compared to redirect
-	  by absolute path, but it only works when all layers are on the same
-	  underlying file system that supports NFS export ops.  Redirect by
-	  file handle breaks if layers are taken offline and copied to another
-	  location.  In that case, lookup falls back to redirect by path.
->>>>>>> a790baf4
+          supports clone.