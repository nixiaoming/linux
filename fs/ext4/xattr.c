--- conflicted
+++ resolved
@@ -735,7 +735,6 @@
 			int offset = (char *)s->here - bs->bh->b_data;
 
 			unlock_buffer(bs->bh);
-<<<<<<< HEAD
 #ifdef CONFIG_EXT4_FS_SNAPSHOT_JOURNAL_RELEASE
 			error = ext4_handle_release_buffer(handle, bs->bh);
 			if (error)
@@ -743,9 +742,6 @@
 #else
 			ext4_handle_release_buffer(handle, bs->bh);
 #endif
-=======
-			ext4_handle_release_buffer(handle, bs->bh);
->>>>>>> 02f8c6ae
 			if (ce) {
 				mb_cache_entry_release(ce);
 				ce = NULL;
