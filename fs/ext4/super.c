/*
 *  linux/fs/ext4/super.c
 *
 * Copyright (C) 1992, 1993, 1994, 1995
 * Remy Card (card@masi.ibp.fr)
 * Laboratoire MASI - Institut Blaise Pascal
 * Universite Pierre et Marie Curie (Paris VI)
 *
 *  from
 *
 *  linux/fs/minix/inode.c
 *
 *  Copyright (C) 1991, 1992  Linus Torvalds
 *
 *  Big-endian to little-endian byte-swapping/bitmaps by
 *        David S. Miller (davem@caip.rutgers.edu), 1995
 */

#include <linux/module.h>
#include <linux/string.h>
#include <linux/fs.h>
#include <linux/time.h>
#include <linux/vmalloc.h>
#include <linux/jbd2.h>
#include <linux/slab.h>
#include <linux/init.h>
#include <linux/blkdev.h>
#include <linux/parser.h>
#include <linux/buffer_head.h>
#include <linux/exportfs.h>
#include <linux/vfs.h>
#include <linux/random.h>
#include <linux/mount.h>
#include <linux/namei.h>
#include <linux/quotaops.h>
#include <linux/seq_file.h>
#include <linux/proc_fs.h>
#include <linux/ctype.h>
#include <linux/log2.h>
#include <linux/crc16.h>
#include <asm/uaccess.h>

#include <linux/kthread.h>
#include <linux/freezer.h>

#include "ext4.h"
#include "ext4_jbd2.h"
#include "xattr.h"
#include "acl.h"
#include "mballoc.h"
#include "snapshot.h"

#define CREATE_TRACE_POINTS
#include <trace/events/ext4.h>

static struct proc_dir_entry *ext4_proc_root;
static struct kset *ext4_kset;
struct ext4_lazy_init *ext4_li_info;
struct mutex ext4_li_mtx;
struct ext4_features *ext4_feat;

static int ext4_load_journal(struct super_block *, struct ext4_super_block *,
			     unsigned long journal_devnum);
static int ext4_commit_super(struct super_block *sb, int sync);
static void ext4_mark_recovery_complete(struct super_block *sb,
					struct ext4_super_block *es);
static void ext4_clear_journal_err(struct super_block *sb,
				   struct ext4_super_block *es);
static int ext4_sync_fs(struct super_block *sb, int wait);
static const char *ext4_decode_error(struct super_block *sb, int errno,
				     char nbuf[16]);
static int ext4_remount(struct super_block *sb, int *flags, char *data);
static int ext4_statfs(struct dentry *dentry, struct kstatfs *buf);
static int ext4_unfreeze(struct super_block *sb);
static void ext4_write_super(struct super_block *sb);
static int ext4_freeze(struct super_block *sb);
static struct dentry *ext4_mount(struct file_system_type *fs_type, int flags,
		       const char *dev_name, void *data);
static int ext4_feature_set_ok(struct super_block *sb, int readonly);
static void ext4_destroy_lazyinit_thread(void);
static void ext4_unregister_li_request(struct super_block *sb);
static void ext4_clear_request_list(void);

#if !defined(CONFIG_EXT3_FS) && !defined(CONFIG_EXT3_FS_MODULE) && defined(CONFIG_EXT4_USE_FOR_EXT23)
static struct file_system_type ext3_fs_type = {
	.owner		= THIS_MODULE,
	.name		= "ext3",
	.mount		= ext4_mount,
	.kill_sb	= kill_block_super,
	.fs_flags	= FS_REQUIRES_DEV,
};
#define IS_EXT3_SB(sb) ((sb)->s_bdev->bd_holder == &ext3_fs_type)
#else
#define IS_EXT3_SB(sb) (0)
#endif

ext4_fsblk_t ext4_block_bitmap(struct super_block *sb,
			       struct ext4_group_desc *bg)
{
	return le32_to_cpu(bg->bg_block_bitmap_lo) |
		(EXT4_DESC_SIZE(sb) >= EXT4_MIN_DESC_SIZE_64BIT ?
		 (ext4_fsblk_t)le32_to_cpu(bg->bg_block_bitmap_hi) << 32 : 0);
}

ext4_fsblk_t ext4_inode_bitmap(struct super_block *sb,
			       struct ext4_group_desc *bg)
{
	return le32_to_cpu(bg->bg_inode_bitmap_lo) |
		(EXT4_DESC_SIZE(sb) >= EXT4_MIN_DESC_SIZE_64BIT ?
		 (ext4_fsblk_t)le32_to_cpu(bg->bg_inode_bitmap_hi) << 32 : 0);
}

#ifdef CONFIG_EXT4_FS_SNAPSHOT_EXCLUDE_BITMAP
ext4_fsblk_t ext4_exclude_bitmap(struct super_block *sb,
			       struct ext4_group_desc *bg)
{
	if (!EXT4_HAS_COMPAT_FEATURE(sb,
				EXT4_FEATURE_COMPAT_EXCLUDE_BITMAP))
		return 0;

	return le32_to_cpu(bg->bg_exclude_bitmap_lo) |
		(EXT4_DESC_SIZE(sb) >= EXT4_MIN_DESC_SIZE_64BIT ?
		 (ext4_fsblk_t)le32_to_cpu(bg->bg_exclude_bitmap_hi) << 32 : 0);
}

#endif
ext4_fsblk_t ext4_inode_table(struct super_block *sb,
			      struct ext4_group_desc *bg)
{
	return le32_to_cpu(bg->bg_inode_table_lo) |
		(EXT4_DESC_SIZE(sb) >= EXT4_MIN_DESC_SIZE_64BIT ?
		 (ext4_fsblk_t)le32_to_cpu(bg->bg_inode_table_hi) << 32 : 0);
}

__u32 ext4_free_blks_count(struct super_block *sb,
			      struct ext4_group_desc *bg)
{
	return le16_to_cpu(bg->bg_free_blocks_count_lo) |
		(EXT4_DESC_SIZE(sb) >= EXT4_MIN_DESC_SIZE_64BIT ?
		 (__u32)le16_to_cpu(bg->bg_free_blocks_count_hi) << 16 : 0);
}

__u32 ext4_free_inodes_count(struct super_block *sb,
			      struct ext4_group_desc *bg)
{
	return le16_to_cpu(bg->bg_free_inodes_count_lo) |
		(EXT4_DESC_SIZE(sb) >= EXT4_MIN_DESC_SIZE_64BIT ?
		 (__u32)le16_to_cpu(bg->bg_free_inodes_count_hi) << 16 : 0);
}

__u32 ext4_used_dirs_count(struct super_block *sb,
			      struct ext4_group_desc *bg)
{
	return le16_to_cpu(bg->bg_used_dirs_count_lo) |
		(EXT4_DESC_SIZE(sb) >= EXT4_MIN_DESC_SIZE_64BIT ?
		 (__u32)le16_to_cpu(bg->bg_used_dirs_count_hi) << 16 : 0);
}

__u32 ext4_itable_unused_count(struct super_block *sb,
			      struct ext4_group_desc *bg)
{
	return le16_to_cpu(bg->bg_itable_unused_lo) |
		(EXT4_DESC_SIZE(sb) >= EXT4_MIN_DESC_SIZE_64BIT ?
		 (__u32)le16_to_cpu(bg->bg_itable_unused_hi) << 16 : 0);
}

void ext4_block_bitmap_set(struct super_block *sb,
			   struct ext4_group_desc *bg, ext4_fsblk_t blk)
{
	bg->bg_block_bitmap_lo = cpu_to_le32((u32)blk);
	if (EXT4_DESC_SIZE(sb) >= EXT4_MIN_DESC_SIZE_64BIT)
		bg->bg_block_bitmap_hi = cpu_to_le32(blk >> 32);
}

void ext4_inode_bitmap_set(struct super_block *sb,
			   struct ext4_group_desc *bg, ext4_fsblk_t blk)
{
	bg->bg_inode_bitmap_lo  = cpu_to_le32((u32)blk);
	if (EXT4_DESC_SIZE(sb) >= EXT4_MIN_DESC_SIZE_64BIT)
		bg->bg_inode_bitmap_hi = cpu_to_le32(blk >> 32);
}

void ext4_inode_table_set(struct super_block *sb,
			  struct ext4_group_desc *bg, ext4_fsblk_t blk)
{
	bg->bg_inode_table_lo = cpu_to_le32((u32)blk);
	if (EXT4_DESC_SIZE(sb) >= EXT4_MIN_DESC_SIZE_64BIT)
		bg->bg_inode_table_hi = cpu_to_le32(blk >> 32);
}

void ext4_free_blks_set(struct super_block *sb,
			  struct ext4_group_desc *bg, __u32 count)
{
	bg->bg_free_blocks_count_lo = cpu_to_le16((__u16)count);
	if (EXT4_DESC_SIZE(sb) >= EXT4_MIN_DESC_SIZE_64BIT)
		bg->bg_free_blocks_count_hi = cpu_to_le16(count >> 16);
}

void ext4_free_inodes_set(struct super_block *sb,
			  struct ext4_group_desc *bg, __u32 count)
{
	bg->bg_free_inodes_count_lo = cpu_to_le16((__u16)count);
	if (EXT4_DESC_SIZE(sb) >= EXT4_MIN_DESC_SIZE_64BIT)
		bg->bg_free_inodes_count_hi = cpu_to_le16(count >> 16);
}

void ext4_used_dirs_set(struct super_block *sb,
			  struct ext4_group_desc *bg, __u32 count)
{
	bg->bg_used_dirs_count_lo = cpu_to_le16((__u16)count);
	if (EXT4_DESC_SIZE(sb) >= EXT4_MIN_DESC_SIZE_64BIT)
		bg->bg_used_dirs_count_hi = cpu_to_le16(count >> 16);
}

void ext4_itable_unused_set(struct super_block *sb,
			  struct ext4_group_desc *bg, __u32 count)
{
	bg->bg_itable_unused_lo = cpu_to_le16((__u16)count);
	if (EXT4_DESC_SIZE(sb) >= EXT4_MIN_DESC_SIZE_64BIT)
		bg->bg_itable_unused_hi = cpu_to_le16(count >> 16);
}


/* Just increment the non-pointer handle value */
static handle_t *ext4_get_nojournal(void)
{
	handle_t *handle = current->journal_info;
	unsigned long ref_cnt = (unsigned long)handle;

	BUG_ON(ref_cnt >= EXT4_NOJOURNAL_MAX_REF_COUNT);

	ref_cnt++;
	handle = (handle_t *)ref_cnt;

	current->journal_info = handle;
	return handle;
}


/* Decrement the non-pointer handle value */
static void ext4_put_nojournal(handle_t *handle)
{
	unsigned long ref_cnt = (unsigned long)handle;

	BUG_ON(ref_cnt == 0);

	ref_cnt--;
	handle = (handle_t *)ref_cnt;

	current->journal_info = handle;
}

/*
 * Wrappers for jbd2_journal_start/end.
 *
 * The only special thing we need to do here is to make sure that all
 * journal_end calls result in the superblock being marked dirty, so
 * that sync() will call the filesystem's write_super callback if
 * appropriate.
 *
 * To avoid j_barrier hold in userspace when a user calls freeze(),
 * ext4 prevents a new handle from being started by s_frozen, which
 * is in an upper layer.
 */
#ifdef CONFIG_EXT4_FS_SNAPSHOT_JOURNAL_CREDITS
handle_t *__ext4_journal_start(const char *where,
		struct super_block *sb, int nblocks)
{
	ext4_handle_t *handle;
#else
handle_t *ext4_journal_start_sb(struct super_block *sb, int nblocks)
{
#endif
	journal_t *journal;
	handle_t  *handle;

	if (sb->s_flags & MS_RDONLY)
		return ERR_PTR(-EROFS);

	journal = EXT4_SB(sb)->s_journal;
<<<<<<< HEAD
	if (journal) {
		if (is_journal_aborted(journal)) {
			ext4_abort(sb, "Detected aborted journal");
			return ERR_PTR(-EROFS);
		}
#ifdef CONFIG_EXT4_FS_SNAPSHOT_JOURNAL_CREDITS
		/* sanity test for standalone module */
		if (sizeof(ext4_handle_t) != sizeof(handle_t))
			return ERR_PTR(-EINVAL);

		handle = (ext4_handle_t *)jbd2_journal_start(journal,
				EXT4_SNAPSHOT_START_TRANS_BLOCKS(nblocks));
		if (!IS_ERR(handle)) {
			if (handle->h_ref == 1) {
				handle->h_base_credits = nblocks;
				handle->h_user_credits = nblocks;
			}
			ext4_journal_trace(SNAP_WARN, where, handle, nblocks);
		}
		return (handle_t *)handle;
#else
		return jbd2_journal_start(journal, nblocks);
#endif
=======
	handle = ext4_journal_current_handle();

	/*
	 * If a handle has been started, it should be allowed to
	 * finish, otherwise deadlock could happen between freeze
	 * and others(e.g. truncate) due to the restart of the
	 * journal handle if the filesystem is forzen and active
	 * handles are not stopped.
	 */
	if (!handle)
		vfs_check_frozen(sb, SB_FREEZE_TRANS);

	if (!journal)
		return ext4_get_nojournal();
	/*
	 * Special case here: if the journal has aborted behind our
	 * backs (eg. EIO in the commit thread), then we still need to
	 * take the FS itself readonly cleanly.
	 */
	if (is_journal_aborted(journal)) {
		ext4_abort(sb, "Detected aborted journal");
		return ERR_PTR(-EROFS);
>>>>>>> d5fa928b
	}
	return jbd2_journal_start(journal, nblocks);
}

/*
 * The only special thing we need to do here is to make sure that all
 * jbd2_journal_stop calls result in the superblock being marked dirty, so
 * that sync() will call the filesystem's write_super callback if
 * appropriate.
 */
int __ext4_journal_stop(const char *where, unsigned int line, handle_t *handle)
{
	struct super_block *sb;
	int err;
	int rc;

#ifdef CONFIG_EXT4_FS_SNAPSHOT_JOURNAL_TRACE
	ext4_journal_trace(SNAP_WARN, where, handle, 0);

#endif
	if (!ext4_handle_valid(handle)) {
		ext4_put_nojournal(handle);
		return 0;
	}
	sb = handle->h_transaction->t_journal->j_private;
	err = handle->h_err;
	rc = jbd2_journal_stop(handle);

	if (!err)
		err = rc;
	if (err)
		__ext4_std_error(sb, where, line, err);
	return err;
}

#ifdef CONFIG_EXT4_FS_SNAPSHOT_JOURNAL_ERROR
/* record error messages after journal super block */
static void ext4_record_journal_err(struct super_block *sb, const char*where,
		const char *function, const char *fmt, va_list args)
{
#define MSGLEN 256
	journal_t *journal = EXT4_SB(sb)->s_journal;
	char *buf;
	unsigned long offset;
	int len;
	if (!journal)
		return;

	buf = (char *)journal->j_superblock;
	offset = (unsigned long)buf % sb->s_blocksize;
	buf += sizeof(journal_superblock_t);
	offset += sizeof(journal_superblock_t);

	/* seek to end of message buffer */
	while (offset < sb->s_blocksize && *buf) {
		buf += MSGLEN;
		offset += MSGLEN;
	}

	if (offset+MSGLEN > sb->s_blocksize)
		/* no space left in message buffer */
		return;

	len = snprintf(buf, MSGLEN, "%s: %s: ", where, function);
	len += vsnprintf(buf+len, MSGLEN-len, fmt, args);
}

static void ext4_record_journal_errstr(struct super_block *sb,
		const char *where, const char *function, ...)
{
	va_list args;

	va_start(args, function);
	ext4_record_journal_err(sb, where, function, "%s\n", args);
	va_end(args);
}

#endif
void ext4_journal_abort_handle(const char *caller, unsigned int line,
			       const char *err_fn, struct buffer_head *bh,
			       handle_t *handle, int err)
{
#ifdef CONFIG_EXT4_FS_SNAPSHOT_JOURNAL_ERROR
	struct super_block *sb = handle->h_transaction->t_journal->j_private;
#endif
	char nbuf[16];
	const char *errstr = ext4_decode_error(NULL, err, nbuf);

	BUG_ON(!ext4_handle_valid(handle));

	if (bh)
		BUFFER_TRACE(bh, "abort");

	if (!handle->h_err)
		handle->h_err = err;

	if (is_handle_aborted(handle))
		return;

	printk(KERN_ERR "%s:%d: aborting transaction: %s in %s\n",
	       caller, line, errstr, err_fn);

#ifdef CONFIG_EXT4_FS_SNAPSHOT_JOURNAL_ERROR
	/* record error message in journal super block */
	ext4_record_journal_errstr(sb, caller, err_fn, errstr);
#endif
	jbd2_journal_abort_handle(handle);
}

static void __save_error_info(struct super_block *sb, const char *func,
			    unsigned int line)
{
	struct ext4_super_block *es = EXT4_SB(sb)->s_es;

	EXT4_SB(sb)->s_mount_state |= EXT4_ERROR_FS;
	es->s_state |= cpu_to_le16(EXT4_ERROR_FS);
	es->s_last_error_time = cpu_to_le32(get_seconds());
	strncpy(es->s_last_error_func, func, sizeof(es->s_last_error_func));
	es->s_last_error_line = cpu_to_le32(line);
	if (!es->s_first_error_time) {
		es->s_first_error_time = es->s_last_error_time;
		strncpy(es->s_first_error_func, func,
			sizeof(es->s_first_error_func));
		es->s_first_error_line = cpu_to_le32(line);
		es->s_first_error_ino = es->s_last_error_ino;
		es->s_first_error_block = es->s_last_error_block;
	}
	/*
	 * Start the daily error reporting function if it hasn't been
	 * started already
	 */
	if (!es->s_error_count)
		mod_timer(&EXT4_SB(sb)->s_err_report, jiffies + 24*60*60*HZ);
	es->s_error_count = cpu_to_le32(le32_to_cpu(es->s_error_count) + 1);
}

static void save_error_info(struct super_block *sb, const char *func,
			    unsigned int line)
{
	__save_error_info(sb, func, line);
	ext4_commit_super(sb, 1);
}


/* Deal with the reporting of failure conditions on a filesystem such as
 * inconsistencies detected or read IO failures.
 *
 * On ext2, we can store the error state of the filesystem in the
 * superblock.  That is not possible on ext4, because we may have other
 * write ordering constraints on the superblock which prevent us from
 * writing it out straight away; and given that the journal is about to
 * be aborted, we can't rely on the current, or future, transactions to
 * write out the superblock safely.
 *
 * We'll just use the jbd2_journal_abort() error code to record an error in
 * the journal instead.  On recovery, the journal will complain about
 * that error until we've noted it down and cleared it.
 */

static void ext4_handle_error(struct super_block *sb)
{
	if (sb->s_flags & MS_RDONLY)
		return;

	if (!test_opt(sb, ERRORS_CONT)) {
		journal_t *journal = EXT4_SB(sb)->s_journal;

		EXT4_SB(sb)->s_mount_flags |= EXT4_MF_FS_ABORTED;
		if (journal)
			jbd2_journal_abort(journal, -EIO);
	}
	if (test_opt(sb, ERRORS_RO)) {
		ext4_msg(sb, KERN_CRIT, "Remounting filesystem read-only");
		sb->s_flags |= MS_RDONLY;
	}
	if (test_opt(sb, ERRORS_PANIC))
		panic("EXT4-fs (device %s): panic forced after error\n",
			sb->s_id);
}

void __ext4_error(struct super_block *sb, const char *function,
		  unsigned int line, const char *fmt, ...)
{
	struct va_format vaf;
	va_list args;

	va_start(args, fmt);
	vaf.fmt = fmt;
	vaf.va = &args;
	printk(KERN_CRIT "EXT4-fs error (device %s): %s:%d: comm %s: %pV\n",
	       sb->s_id, function, line, current->comm, &vaf);
	va_end(args);

#ifdef CONFIG_EXT4_FS_SNAPSHOT_JOURNAL_ERROR
	/* record error message in journal super block */
	va_start(args, fmt);
	ext4_record_journal_err(sb, __func__, function, fmt, args);
	va_end(args);

#endif
	ext4_handle_error(sb);
}

void ext4_error_inode(struct inode *inode, const char *function,
		      unsigned int line, ext4_fsblk_t block,
		      const char *fmt, ...)
{
	va_list args;
	struct va_format vaf;
	struct ext4_super_block *es = EXT4_SB(inode->i_sb)->s_es;

	es->s_last_error_ino = cpu_to_le32(inode->i_ino);
	es->s_last_error_block = cpu_to_le64(block);
	save_error_info(inode->i_sb, function, line);
	va_start(args, fmt);
	vaf.fmt = fmt;
	vaf.va = &args;
	printk(KERN_CRIT "EXT4-fs error (device %s): %s:%d: inode #%lu: ",
	       inode->i_sb->s_id, function, line, inode->i_ino);
	if (block)
		printk(KERN_CONT "block %llu: ", block);
	printk(KERN_CONT "comm %s: %pV\n", current->comm, &vaf);
	va_end(args);

#ifdef CONFIG_EXT4_FS_SNAPSHOT_JOURNAL_ERROR
	/* record error message in journal super block */
	va_start(args, fmt);
	ext4_record_journal_err(inode->i_sb, __func__, function, fmt, args);
	va_end(args);

#endif
	ext4_handle_error(inode->i_sb);
}

void ext4_error_file(struct file *file, const char *function,
		     unsigned int line, ext4_fsblk_t block,
		     const char *fmt, ...)
{
	va_list args;
	struct va_format vaf;
	struct ext4_super_block *es;
	struct inode *inode = file->f_dentry->d_inode;
	char pathname[80], *path;

	es = EXT4_SB(inode->i_sb)->s_es;
	es->s_last_error_ino = cpu_to_le32(inode->i_ino);
	save_error_info(inode->i_sb, function, line);
	path = d_path(&(file->f_path), pathname, sizeof(pathname));
	if (IS_ERR(path))
		path = "(unknown)";
	printk(KERN_CRIT
	       "EXT4-fs error (device %s): %s:%d: inode #%lu: ",
	       inode->i_sb->s_id, function, line, inode->i_ino);
	if (block)
		printk(KERN_CONT "block %llu: ", block);
	va_start(args, fmt);
	vaf.fmt = fmt;
	vaf.va = &args;
	printk(KERN_CONT "comm %s: path %s: %pV\n", current->comm, path, &vaf);
	va_end(args);

#ifdef CONFIG_EXT4_FS_SNAPSHOT_JOURNAL_ERROR
	/* record error message in journal super block */
	va_start(args, fmt);
	ext4_record_journal_err(inode->i_sb, __func__, function, fmt, args);
	va_end(args);

#endif
	ext4_handle_error(inode->i_sb);
}

static const char *ext4_decode_error(struct super_block *sb, int errno,
				     char nbuf[16])
{
	char *errstr = NULL;
#ifdef CONFIG_EXT4_FS_SNAPSHOT_JOURNAL_ERROR
	handle_t *handle = journal_current_handle();
#endif

	switch (errno) {
	case -EIO:
		errstr = "IO failure";
		break;
	case -ENOMEM:
		errstr = "Out of memory";
		break;
	case -EROFS:
		if (!sb || (EXT4_SB(sb)->s_journal &&
			    EXT4_SB(sb)->s_journal->j_flags & JBD2_ABORT))
			errstr = "Journal has aborted";
		else
			errstr = "Readonly filesystem";
#ifdef CONFIG_EXT4_FS_SNAPSHOT_JOURNAL_ERROR
		if (!handle || handle->h_err != -ENOSPC)
			break;
		/* fall through */
	case -ENOSPC:
		errstr = "Snapshot out of disk space";
#endif
		break;
	default:
		/* If the caller passed in an extra buffer for unknown
		 * errors, textualise them now.  Else we just return
		 * NULL. */
		if (nbuf) {
			/* Check for truncated error codes... */
			if (snprintf(nbuf, 16, "error %d", -errno) >= 0)
				errstr = nbuf;
		}
		break;
	}

	return errstr;
}

/* __ext4_std_error decodes expected errors from journaling functions
 * automatically and invokes the appropriate error response.  */

void __ext4_std_error(struct super_block *sb, const char *function,
		      unsigned int line, int errno)
{
	char nbuf[16];
	const char *errstr;

	/* Special case: if the error is EROFS, and we're not already
	 * inside a transaction, then there's really no point in logging
	 * an error. */
	if (errno == -EROFS && journal_current_handle() == NULL &&
	    (sb->s_flags & MS_RDONLY))
		return;

	errstr = ext4_decode_error(sb, errno, nbuf);
	printk(KERN_CRIT "EXT4-fs error (device %s) in %s:%d: %s\n",
	       sb->s_id, function, line, errstr);
	save_error_info(sb, function, line);

#ifdef CONFIG_EXT4_FS_SNAPSHOT_JOURNAL_ERROR
	/* record error message in journal super block */
	ext4_record_journal_errstr(sb, __func__, function, errstr);

#endif
	ext4_handle_error(sb);
}

/*
 * ext4_abort is a much stronger failure handler than ext4_error.  The
 * abort function may be used to deal with unrecoverable failures such
 * as journal IO errors or ENOMEM at a critical moment in log management.
 *
 * We unconditionally force the filesystem into an ABORT|READONLY state,
 * unless the error response on the fs has been set to panic in which
 * case we take the easy way out and panic immediately.
 */

void __ext4_abort(struct super_block *sb, const char *function,
		unsigned int line, const char *fmt, ...)
{
	va_list args;

	save_error_info(sb, function, line);
	va_start(args, fmt);
	printk(KERN_CRIT "EXT4-fs error (device %s): %s:%d: ", sb->s_id,
	       function, line);
	vprintk(fmt, args);
	printk("\n");
	va_end(args);

#ifdef CONFIG_EXT4_FS_SNAPSHOT_JOURNAL_ERROR
	/* record error message in journal super block */
	va_start(args, fmt);
	ext4_record_journal_err(sb, __func__, function, fmt, args);
	va_end(args);

#endif
	if ((sb->s_flags & MS_RDONLY) == 0) {
		ext4_msg(sb, KERN_CRIT, "Remounting filesystem read-only");
		sb->s_flags |= MS_RDONLY;
		EXT4_SB(sb)->s_mount_flags |= EXT4_MF_FS_ABORTED;
		if (EXT4_SB(sb)->s_journal)
			jbd2_journal_abort(EXT4_SB(sb)->s_journal, -EIO);
		save_error_info(sb, function, line);
	}
	if (test_opt(sb, ERRORS_PANIC))
		panic("EXT4-fs panic from previous error\n");
}

void ext4_msg(struct super_block *sb, const char *prefix, const char *fmt, ...)
{
	struct va_format vaf;
	va_list args;

	va_start(args, fmt);
	vaf.fmt = fmt;
	vaf.va = &args;
	printk("%sEXT4-fs (%s): %pV\n", prefix, sb->s_id, &vaf);
	va_end(args);
}

void __ext4_warning(struct super_block *sb, const char *function,
		    unsigned int line, const char *fmt, ...)
{
	struct va_format vaf;
	va_list args;

	va_start(args, fmt);
	vaf.fmt = fmt;
	vaf.va = &args;
	printk(KERN_WARNING "EXT4-fs warning (device %s): %s:%d: %pV\n",
	       sb->s_id, function, line, &vaf);
	va_end(args);
}

void __ext4_grp_locked_error(const char *function, unsigned int line,
			     struct super_block *sb, ext4_group_t grp,
			     unsigned long ino, ext4_fsblk_t block,
			     const char *fmt, ...)
__releases(bitlock)
__acquires(bitlock)
{
	struct va_format vaf;
	va_list args;
	struct ext4_super_block *es = EXT4_SB(sb)->s_es;

	es->s_last_error_ino = cpu_to_le32(ino);
	es->s_last_error_block = cpu_to_le64(block);
	__save_error_info(sb, function, line);

	va_start(args, fmt);

	vaf.fmt = fmt;
	vaf.va = &args;
	printk(KERN_CRIT "EXT4-fs error (device %s): %s:%d: group %u",
	       sb->s_id, function, line, grp);
	if (ino)
		printk(KERN_CONT "inode %lu: ", ino);
	if (block)
		printk(KERN_CONT "block %llu:", (unsigned long long) block);
	printk(KERN_CONT "%pV\n", &vaf);
	va_end(args);

#ifdef CONFIG_EXT4_FS_SNAPSHOT_JOURNAL_ERROR
	/* record error message in journal super block */
	va_start(args, fmt);
	ext4_record_journal_err(sb, __func__, function, fmt, args);
	va_end(args);

#endif
	if (test_opt(sb, ERRORS_CONT)) {
		ext4_commit_super(sb, 0);
		return;
	}

	ext4_unlock_group(sb, grp);
	ext4_handle_error(sb);
	/*
	 * We only get here in the ERRORS_RO case; relocking the group
	 * may be dangerous, but nothing bad will happen since the
	 * filesystem will have already been marked read/only and the
	 * journal has been aborted.  We return 1 as a hint to callers
	 * who might what to use the return value from
	 * ext4_grp_locked_error() to distinguish beween the
	 * ERRORS_CONT and ERRORS_RO case, and perhaps return more
	 * aggressively from the ext4 function in question, with a
	 * more appropriate error code.
	 */
	ext4_lock_group(sb, grp);
	return;
}

void ext4_update_dynamic_rev(struct super_block *sb)
{
	struct ext4_super_block *es = EXT4_SB(sb)->s_es;

	if (le32_to_cpu(es->s_rev_level) > EXT4_GOOD_OLD_REV)
		return;

	ext4_warning(sb,
		     "updating to rev %d because of new feature flag, "
		     "running e2fsck is recommended",
		     EXT4_DYNAMIC_REV);

	es->s_first_ino = cpu_to_le32(EXT4_GOOD_OLD_FIRST_INO);
	es->s_inode_size = cpu_to_le16(EXT4_GOOD_OLD_INODE_SIZE);
	es->s_rev_level = cpu_to_le32(EXT4_DYNAMIC_REV);
	/* leave es->s_feature_*compat flags alone */
	/* es->s_uuid will be set by e2fsck if empty */

	/*
	 * The rest of the superblock fields should be zero, and if not it
	 * means they are likely already in use, so leave them alone.  We
	 * can leave it up to e2fsck to clean up any inconsistencies there.
	 */
}

/*
 * Open the external journal device
 */
static struct block_device *ext4_blkdev_get(dev_t dev, struct super_block *sb)
{
	struct block_device *bdev;
	char b[BDEVNAME_SIZE];

	bdev = blkdev_get_by_dev(dev, FMODE_READ|FMODE_WRITE|FMODE_EXCL, sb);
	if (IS_ERR(bdev))
		goto fail;
	return bdev;

fail:
	ext4_msg(sb, KERN_ERR, "failed to open journal device %s: %ld",
			__bdevname(dev, b), PTR_ERR(bdev));
	return NULL;
}

/*
 * Release the journal device
 */
static int ext4_blkdev_put(struct block_device *bdev)
{
	return blkdev_put(bdev, FMODE_READ|FMODE_WRITE|FMODE_EXCL);
}

static int ext4_blkdev_remove(struct ext4_sb_info *sbi)
{
	struct block_device *bdev;
	int ret = -ENODEV;

	bdev = sbi->journal_bdev;
	if (bdev) {
		ret = ext4_blkdev_put(bdev);
		sbi->journal_bdev = NULL;
	}
	return ret;
}

static inline struct inode *orphan_list_entry(struct list_head *l)
{
	return &list_entry(l, struct ext4_inode_info, i_orphan)->vfs_inode;
}

static void dump_orphan_list(struct super_block *sb, struct ext4_sb_info *sbi)
{
	struct list_head *l;

	ext4_msg(sb, KERN_ERR, "sb orphan head is %d",
		 le32_to_cpu(sbi->s_es->s_last_orphan));

	printk(KERN_ERR "sb_info orphan list:\n");
	list_for_each(l, &sbi->s_orphan) {
		struct inode *inode = orphan_list_entry(l);
		printk(KERN_ERR "  "
		       "inode %s:%lu at %p: mode %o, nlink %d, next %d\n",
		       inode->i_sb->s_id, inode->i_ino, inode,
		       inode->i_mode, inode->i_nlink,
		       NEXT_ORPHAN(inode));
	}
}

static void ext4_put_super(struct super_block *sb)
{
	struct ext4_sb_info *sbi = EXT4_SB(sb);
	struct ext4_super_block *es = sbi->s_es;
	int i, err;

	ext4_unregister_li_request(sb);
	dquot_disable(sb, -1, DQUOT_USAGE_ENABLED | DQUOT_LIMITS_ENABLED);

	flush_workqueue(sbi->dio_unwritten_wq);
	destroy_workqueue(sbi->dio_unwritten_wq);

	lock_super(sb);
#ifdef CONFIG_EXT4_FS_SNAPSHOT_FILE
	if (EXT4_SNAPSHOTS(sb))
		ext4_snapshot_destroy(sb);
#endif
	if (sb->s_dirt)
		ext4_commit_super(sb, 1);

	if (sbi->s_journal) {
		err = jbd2_journal_destroy(sbi->s_journal);
		sbi->s_journal = NULL;
		if (err < 0)
			ext4_abort(sb, "Couldn't clean up the journal");
	}

	del_timer(&sbi->s_err_report);
	ext4_release_system_zone(sb);
	ext4_mb_release(sb);
	ext4_ext_release(sb);
	ext4_xattr_put_super(sb);

	if (!(sb->s_flags & MS_RDONLY)) {
		EXT4_CLEAR_INCOMPAT_FEATURE(sb, EXT4_FEATURE_INCOMPAT_RECOVER);
		es->s_state = cpu_to_le16(sbi->s_mount_state);
		ext4_commit_super(sb, 1);
	}
	if (sbi->s_proc) {
		remove_proc_entry(sb->s_id, ext4_proc_root);
	}
	kobject_del(&sbi->s_kobj);

	for (i = 0; i < sbi->s_gdb_count; i++)
		brelse(sbi->s_group_desc[i]);
	kfree(sbi->s_group_desc);
	if (is_vmalloc_addr(sbi->s_flex_groups))
		vfree(sbi->s_flex_groups);
	else
		kfree(sbi->s_flex_groups);
	percpu_counter_destroy(&sbi->s_freeblocks_counter);
	percpu_counter_destroy(&sbi->s_freeinodes_counter);
	percpu_counter_destroy(&sbi->s_dirs_counter);
	percpu_counter_destroy(&sbi->s_dirtyblocks_counter);
	brelse(sbi->s_sbh);
#ifdef CONFIG_QUOTA
	for (i = 0; i < MAXQUOTAS; i++)
		kfree(sbi->s_qf_names[i]);
#endif

	/* Debugging code just in case the in-memory inode orphan list
	 * isn't empty.  The on-disk one can be non-empty if we've
	 * detected an error and taken the fs readonly, but the
	 * in-memory list had better be clean by this point. */
	if (!list_empty(&sbi->s_orphan))
		dump_orphan_list(sb, sbi);
	J_ASSERT(list_empty(&sbi->s_orphan));

	invalidate_bdev(sb->s_bdev);
	if (sbi->journal_bdev && sbi->journal_bdev != sb->s_bdev) {
		/*
		 * Invalidate the journal device's buffers.  We don't want them
		 * floating about in memory - the physical journal device may
		 * hotswapped, and it breaks the `ro-after' testing code.
		 */
		sync_blockdev(sbi->journal_bdev);
		invalidate_bdev(sbi->journal_bdev);
		ext4_blkdev_remove(sbi);
	}
	sb->s_fs_info = NULL;
	/*
	 * Now that we are completely done shutting down the
	 * superblock, we need to actually destroy the kobject.
	 */
	unlock_super(sb);
	kobject_put(&sbi->s_kobj);
	wait_for_completion(&sbi->s_kobj_unregister);
	kfree(sbi->s_blockgroup_lock);
	kfree(sbi);
}

static struct kmem_cache *ext4_inode_cachep;

/*
 * Called inside transaction, so use GFP_NOFS
 */
static struct inode *ext4_alloc_inode(struct super_block *sb)
{
	struct ext4_inode_info *ei;

	ei = kmem_cache_alloc(ext4_inode_cachep, GFP_NOFS);
	if (!ei)
		return NULL;

	ei->vfs_inode.i_version = 1;
	ei->vfs_inode.i_data.writeback_index = 0;
	memset(&ei->i_cached_extent, 0, sizeof(struct ext4_ext_cache));
	INIT_LIST_HEAD(&ei->i_prealloc_list);
	spin_lock_init(&ei->i_prealloc_lock);
	ei->i_reserved_data_blocks = 0;
	ei->i_reserved_meta_blocks = 0;
	ei->i_allocated_meta_blocks = 0;
	ei->i_da_metadata_calc_len = 0;
	spin_lock_init(&(ei->i_block_reservation_lock));
#ifdef CONFIG_QUOTA
	ei->i_reserved_quota = 0;
#endif
	ei->jinode = NULL;
	INIT_LIST_HEAD(&ei->i_completed_io_list);
	spin_lock_init(&ei->i_completed_io_lock);
	ei->cur_aio_dio = NULL;
	ei->i_sync_tid = 0;
	ei->i_datasync_tid = 0;
	atomic_set(&ei->i_ioend_count, 0);
	atomic_set(&ei->i_aiodio_unwritten, 0);

	return &ei->vfs_inode;
}

static int ext4_drop_inode(struct inode *inode)
{
	int drop = generic_drop_inode(inode);

	trace_ext4_drop_inode(inode, drop);
	return drop;
}

static void ext4_i_callback(struct rcu_head *head)
{
	struct inode *inode = container_of(head, struct inode, i_rcu);
	INIT_LIST_HEAD(&inode->i_dentry);
	kmem_cache_free(ext4_inode_cachep, EXT4_I(inode));
}

static void ext4_destroy_inode(struct inode *inode)
{
	ext4_ioend_wait(inode);
	if (!list_empty(&(EXT4_I(inode)->i_orphan))) {
		ext4_msg(inode->i_sb, KERN_ERR,
			 "Inode %lu (%p): orphan list check failed!",
			 inode->i_ino, EXT4_I(inode));
		print_hex_dump(KERN_INFO, "", DUMP_PREFIX_ADDRESS, 16, 4,
				EXT4_I(inode), sizeof(struct ext4_inode_info),
				true);
		dump_stack();
	}
	call_rcu(&inode->i_rcu, ext4_i_callback);
}

static void init_once(void *foo)
{
	struct ext4_inode_info *ei = (struct ext4_inode_info *) foo;

	INIT_LIST_HEAD(&ei->i_orphan);
#ifdef CONFIG_EXT4_FS_XATTR
	init_rwsem(&ei->xattr_sem);
#endif
	init_rwsem(&ei->i_data_sem);
	inode_init_once(&ei->vfs_inode);
}

static int init_inodecache(void)
{
	ext4_inode_cachep = kmem_cache_create("ext4_inode_cache",
					     sizeof(struct ext4_inode_info),
					     0, (SLAB_RECLAIM_ACCOUNT|
						SLAB_MEM_SPREAD),
					     init_once);
	if (ext4_inode_cachep == NULL)
		return -ENOMEM;
	return 0;
}

static void destroy_inodecache(void)
{
	kmem_cache_destroy(ext4_inode_cachep);
}

void ext4_clear_inode(struct inode *inode)
{
	invalidate_inode_buffers(inode);
	end_writeback(inode);
	dquot_drop(inode);
	ext4_discard_preallocations(inode);
	if (EXT4_I(inode)->jinode) {
		jbd2_journal_release_jbd_inode(EXT4_JOURNAL(inode),
					       EXT4_I(inode)->jinode);
		jbd2_free_inode(EXT4_I(inode)->jinode);
		EXT4_I(inode)->jinode = NULL;
	}
}

static inline void ext4_show_quota_options(struct seq_file *seq,
					   struct super_block *sb)
{
#if defined(CONFIG_QUOTA)
	struct ext4_sb_info *sbi = EXT4_SB(sb);

	if (sbi->s_jquota_fmt) {
		char *fmtname = "";

		switch (sbi->s_jquota_fmt) {
		case QFMT_VFS_OLD:
			fmtname = "vfsold";
			break;
		case QFMT_VFS_V0:
			fmtname = "vfsv0";
			break;
		case QFMT_VFS_V1:
			fmtname = "vfsv1";
			break;
		}
		seq_printf(seq, ",jqfmt=%s", fmtname);
	}

	if (sbi->s_qf_names[USRQUOTA])
		seq_printf(seq, ",usrjquota=%s", sbi->s_qf_names[USRQUOTA]);

	if (sbi->s_qf_names[GRPQUOTA])
		seq_printf(seq, ",grpjquota=%s", sbi->s_qf_names[GRPQUOTA]);

	if (test_opt(sb, USRQUOTA))
		seq_puts(seq, ",usrquota");

	if (test_opt(sb, GRPQUOTA))
		seq_puts(seq, ",grpquota");
#endif
}

/*
 * Show an option if
 *  - it's set to a non-default value OR
 *  - if the per-sb default is different from the global default
 */
static int ext4_show_options(struct seq_file *seq, struct vfsmount *vfs)
{
	int def_errors;
	unsigned long def_mount_opts;
	struct super_block *sb = vfs->mnt_sb;
	struct ext4_sb_info *sbi = EXT4_SB(sb);
	struct ext4_super_block *es = sbi->s_es;

	def_mount_opts = le32_to_cpu(es->s_default_mount_opts);
	def_errors     = le16_to_cpu(es->s_errors);

	if (sbi->s_sb_block != 1)
		seq_printf(seq, ",sb=%llu", sbi->s_sb_block);
	if (test_opt(sb, MINIX_DF))
		seq_puts(seq, ",minixdf");
	if (test_opt(sb, GRPID) && !(def_mount_opts & EXT4_DEFM_BSDGROUPS))
		seq_puts(seq, ",grpid");
	if (!test_opt(sb, GRPID) && (def_mount_opts & EXT4_DEFM_BSDGROUPS))
		seq_puts(seq, ",nogrpid");
	if (sbi->s_resuid != EXT4_DEF_RESUID ||
	    le16_to_cpu(es->s_def_resuid) != EXT4_DEF_RESUID) {
		seq_printf(seq, ",resuid=%u", sbi->s_resuid);
	}
	if (sbi->s_resgid != EXT4_DEF_RESGID ||
	    le16_to_cpu(es->s_def_resgid) != EXT4_DEF_RESGID) {
		seq_printf(seq, ",resgid=%u", sbi->s_resgid);
	}
	if (test_opt(sb, ERRORS_RO)) {
		if (def_errors == EXT4_ERRORS_PANIC ||
		    def_errors == EXT4_ERRORS_CONTINUE) {
			seq_puts(seq, ",errors=remount-ro");
		}
	}
	if (test_opt(sb, ERRORS_CONT) && def_errors != EXT4_ERRORS_CONTINUE)
		seq_puts(seq, ",errors=continue");
	if (test_opt(sb, ERRORS_PANIC) && def_errors != EXT4_ERRORS_PANIC)
		seq_puts(seq, ",errors=panic");
	if (test_opt(sb, NO_UID32) && !(def_mount_opts & EXT4_DEFM_UID16))
		seq_puts(seq, ",nouid32");
	if (test_opt(sb, DEBUG) && !(def_mount_opts & EXT4_DEFM_DEBUG))
		seq_puts(seq, ",debug");
	if (test_opt(sb, OLDALLOC))
		seq_puts(seq, ",oldalloc");
#ifdef CONFIG_EXT4_FS_XATTR
	if (test_opt(sb, XATTR_USER) &&
		!(def_mount_opts & EXT4_DEFM_XATTR_USER))
		seq_puts(seq, ",user_xattr");
	if (!test_opt(sb, XATTR_USER) &&
	    (def_mount_opts & EXT4_DEFM_XATTR_USER)) {
		seq_puts(seq, ",nouser_xattr");
	}
#endif
#ifdef CONFIG_EXT4_FS_POSIX_ACL
	if (test_opt(sb, POSIX_ACL) && !(def_mount_opts & EXT4_DEFM_ACL))
		seq_puts(seq, ",acl");
	if (!test_opt(sb, POSIX_ACL) && (def_mount_opts & EXT4_DEFM_ACL))
		seq_puts(seq, ",noacl");
#endif
	if (sbi->s_commit_interval != JBD2_DEFAULT_MAX_COMMIT_AGE*HZ) {
		seq_printf(seq, ",commit=%u",
			   (unsigned) (sbi->s_commit_interval / HZ));
	}
	if (sbi->s_min_batch_time != EXT4_DEF_MIN_BATCH_TIME) {
		seq_printf(seq, ",min_batch_time=%u",
			   (unsigned) sbi->s_min_batch_time);
	}
	if (sbi->s_max_batch_time != EXT4_DEF_MAX_BATCH_TIME) {
		seq_printf(seq, ",max_batch_time=%u",
			   (unsigned) sbi->s_min_batch_time);
	}

	/*
	 * We're changing the default of barrier mount option, so
	 * let's always display its mount state so it's clear what its
	 * status is.
	 */
	seq_puts(seq, ",barrier=");
	seq_puts(seq, test_opt(sb, BARRIER) ? "1" : "0");
	if (test_opt(sb, JOURNAL_ASYNC_COMMIT))
		seq_puts(seq, ",journal_async_commit");
	else if (test_opt(sb, JOURNAL_CHECKSUM))
		seq_puts(seq, ",journal_checksum");
	if (test_opt(sb, I_VERSION))
		seq_puts(seq, ",i_version");
	if (!test_opt(sb, DELALLOC) &&
	    !(def_mount_opts & EXT4_DEFM_NODELALLOC))
		seq_puts(seq, ",nodelalloc");

	if (test_opt(sb, MBLK_IO_SUBMIT))
		seq_puts(seq, ",mblk_io_submit");
	if (sbi->s_stripe)
		seq_printf(seq, ",stripe=%lu", sbi->s_stripe);
	/*
	 * journal mode get enabled in different ways
	 * So just print the value even if we didn't specify it
	 */
	if (test_opt(sb, DATA_FLAGS) == EXT4_MOUNT_JOURNAL_DATA)
		seq_puts(seq, ",data=journal");
	else if (test_opt(sb, DATA_FLAGS) == EXT4_MOUNT_ORDERED_DATA)
		seq_puts(seq, ",data=ordered");
	else if (test_opt(sb, DATA_FLAGS) == EXT4_MOUNT_WRITEBACK_DATA)
		seq_puts(seq, ",data=writeback");

	if (sbi->s_inode_readahead_blks != EXT4_DEF_INODE_READAHEAD_BLKS)
		seq_printf(seq, ",inode_readahead_blks=%u",
			   sbi->s_inode_readahead_blks);

	if (test_opt(sb, DATA_ERR_ABORT))
		seq_puts(seq, ",data_err=abort");

	if (test_opt(sb, NO_AUTO_DA_ALLOC))
		seq_puts(seq, ",noauto_da_alloc");

	if (test_opt(sb, DISCARD) && !(def_mount_opts & EXT4_DEFM_DISCARD))
		seq_puts(seq, ",discard");

	if (test_opt(sb, NOLOAD))
		seq_puts(seq, ",norecovery");

	if (test_opt(sb, DIOREAD_NOLOCK))
		seq_puts(seq, ",dioread_nolock");

	if (test_opt(sb, BLOCK_VALIDITY) &&
	    !(def_mount_opts & EXT4_DEFM_BLOCK_VALIDITY))
		seq_puts(seq, ",block_validity");

	if (!test_opt(sb, INIT_INODE_TABLE))
		seq_puts(seq, ",noinit_inode_table");
	else if (sbi->s_li_wait_mult)
		seq_printf(seq, ",init_inode_table=%u",
			   (unsigned) sbi->s_li_wait_mult);

	ext4_show_quota_options(seq, sb);

	return 0;
}

static struct inode *ext4_nfs_get_inode(struct super_block *sb,
					u64 ino, u32 generation)
{
	struct inode *inode;

	if (ino < EXT4_FIRST_INO(sb) && ino != EXT4_ROOT_INO)
		return ERR_PTR(-ESTALE);
	if (ino > le32_to_cpu(EXT4_SB(sb)->s_es->s_inodes_count))
		return ERR_PTR(-ESTALE);

	/* iget isn't really right if the inode is currently unallocated!!
	 *
	 * ext4_read_inode will return a bad_inode if the inode had been
	 * deleted, so we should be safe.
	 *
	 * Currently we don't know the generation for parent directory, so
	 * a generation of 0 means "accept any"
	 */
	inode = ext4_iget(sb, ino);
	if (IS_ERR(inode))
		return ERR_CAST(inode);
	if (generation && inode->i_generation != generation) {
		iput(inode);
		return ERR_PTR(-ESTALE);
	}

	return inode;
}

static struct dentry *ext4_fh_to_dentry(struct super_block *sb, struct fid *fid,
					int fh_len, int fh_type)
{
	return generic_fh_to_dentry(sb, fid, fh_len, fh_type,
				    ext4_nfs_get_inode);
}

static struct dentry *ext4_fh_to_parent(struct super_block *sb, struct fid *fid,
					int fh_len, int fh_type)
{
	return generic_fh_to_parent(sb, fid, fh_len, fh_type,
				    ext4_nfs_get_inode);
}

/*
 * Try to release metadata pages (indirect blocks, directories) which are
 * mapped via the block device.  Since these pages could have journal heads
 * which would prevent try_to_free_buffers() from freeing them, we must use
 * jbd2 layer's try_to_free_buffers() function to release them.
 */
static int bdev_try_to_free_page(struct super_block *sb, struct page *page,
				 gfp_t wait)
{
	journal_t *journal = EXT4_SB(sb)->s_journal;

	WARN_ON(PageChecked(page));
	if (!page_has_buffers(page))
		return 0;
	if (journal)
		return jbd2_journal_try_to_free_buffers(journal, page,
							wait & ~__GFP_WAIT);
	return try_to_free_buffers(page);
}

#ifdef CONFIG_QUOTA
#define QTYPE2NAME(t) ((t) == USRQUOTA ? "user" : "group")
#define QTYPE2MOPT(on, t) ((t) == USRQUOTA?((on)##USRJQUOTA):((on)##GRPJQUOTA))

static int ext4_write_dquot(struct dquot *dquot);
static int ext4_acquire_dquot(struct dquot *dquot);
static int ext4_release_dquot(struct dquot *dquot);
static int ext4_mark_dquot_dirty(struct dquot *dquot);
static int ext4_write_info(struct super_block *sb, int type);
static int ext4_quota_on(struct super_block *sb, int type, int format_id,
			 struct path *path);
static int ext4_quota_off(struct super_block *sb, int type);
static int ext4_quota_on_mount(struct super_block *sb, int type);
static ssize_t ext4_quota_read(struct super_block *sb, int type, char *data,
			       size_t len, loff_t off);
static ssize_t ext4_quota_write(struct super_block *sb, int type,
				const char *data, size_t len, loff_t off);

static const struct dquot_operations ext4_quota_operations = {
#ifdef CONFIG_QUOTA
	.get_reserved_space = ext4_get_reserved_space,
#endif
	.write_dquot	= ext4_write_dquot,
	.acquire_dquot	= ext4_acquire_dquot,
	.release_dquot	= ext4_release_dquot,
	.mark_dirty	= ext4_mark_dquot_dirty,
	.write_info	= ext4_write_info,
	.alloc_dquot	= dquot_alloc,
	.destroy_dquot	= dquot_destroy,
};

static const struct quotactl_ops ext4_qctl_operations = {
	.quota_on	= ext4_quota_on,
	.quota_off	= ext4_quota_off,
	.quota_sync	= dquot_quota_sync,
	.get_info	= dquot_get_dqinfo,
	.set_info	= dquot_set_dqinfo,
	.get_dqblk	= dquot_get_dqblk,
	.set_dqblk	= dquot_set_dqblk
};
#endif

static const struct super_operations ext4_sops = {
	.alloc_inode	= ext4_alloc_inode,
	.destroy_inode	= ext4_destroy_inode,
	.write_inode	= ext4_write_inode,
	.dirty_inode	= ext4_dirty_inode,
	.drop_inode	= ext4_drop_inode,
	.evict_inode	= ext4_evict_inode,
	.put_super	= ext4_put_super,
	.sync_fs	= ext4_sync_fs,
	.freeze_fs	= ext4_freeze,
	.unfreeze_fs	= ext4_unfreeze,
	.statfs		= ext4_statfs,
	.remount_fs	= ext4_remount,
	.show_options	= ext4_show_options,
#ifdef CONFIG_QUOTA
	.quota_read	= ext4_quota_read,
	.quota_write	= ext4_quota_write,
#endif
	.bdev_try_to_free_page = bdev_try_to_free_page,
};

static const struct super_operations ext4_nojournal_sops = {
	.alloc_inode	= ext4_alloc_inode,
	.destroy_inode	= ext4_destroy_inode,
	.write_inode	= ext4_write_inode,
	.dirty_inode	= ext4_dirty_inode,
	.drop_inode	= ext4_drop_inode,
	.evict_inode	= ext4_evict_inode,
	.write_super	= ext4_write_super,
	.put_super	= ext4_put_super,
	.statfs		= ext4_statfs,
	.remount_fs	= ext4_remount,
	.show_options	= ext4_show_options,
#ifdef CONFIG_QUOTA
	.quota_read	= ext4_quota_read,
	.quota_write	= ext4_quota_write,
#endif
	.bdev_try_to_free_page = bdev_try_to_free_page,
};

static const struct export_operations ext4_export_ops = {
	.fh_to_dentry = ext4_fh_to_dentry,
	.fh_to_parent = ext4_fh_to_parent,
	.get_parent = ext4_get_parent,
};

enum {
	Opt_bsd_df, Opt_minix_df, Opt_grpid, Opt_nogrpid,
	Opt_resgid, Opt_resuid, Opt_sb, Opt_err_cont, Opt_err_panic, Opt_err_ro,
	Opt_nouid32, Opt_debug, Opt_oldalloc, Opt_orlov,
	Opt_user_xattr, Opt_nouser_xattr, Opt_acl, Opt_noacl,
	Opt_auto_da_alloc, Opt_noauto_da_alloc, Opt_noload, Opt_nobh, Opt_bh,
	Opt_commit, Opt_min_batch_time, Opt_max_batch_time,
	Opt_journal_update, Opt_journal_dev,
	Opt_journal_checksum, Opt_journal_async_commit,
	Opt_abort, Opt_data_journal, Opt_data_ordered, Opt_data_writeback,
	Opt_data_err_abort, Opt_data_err_ignore,
	Opt_usrjquota, Opt_grpjquota, Opt_offusrjquota, Opt_offgrpjquota,
	Opt_jqfmt_vfsold, Opt_jqfmt_vfsv0, Opt_jqfmt_vfsv1, Opt_quota,
	Opt_noquota, Opt_ignore, Opt_barrier, Opt_nobarrier, Opt_err,
	Opt_resize, Opt_usrquota, Opt_grpquota, Opt_i_version,
	Opt_stripe, Opt_delalloc, Opt_nodelalloc, Opt_mblk_io_submit,
	Opt_nomblk_io_submit, Opt_block_validity, Opt_noblock_validity,
	Opt_inode_readahead_blks, Opt_journal_ioprio,
	Opt_dioread_nolock, Opt_dioread_lock,
	Opt_discard, Opt_nodiscard,
	Opt_init_inode_table, Opt_noinit_inode_table,
};

static const match_table_t tokens = {
	{Opt_bsd_df, "bsddf"},
	{Opt_minix_df, "minixdf"},
	{Opt_grpid, "grpid"},
	{Opt_grpid, "bsdgroups"},
	{Opt_nogrpid, "nogrpid"},
	{Opt_nogrpid, "sysvgroups"},
	{Opt_resgid, "resgid=%u"},
	{Opt_resuid, "resuid=%u"},
	{Opt_sb, "sb=%u"},
	{Opt_err_cont, "errors=continue"},
	{Opt_err_panic, "errors=panic"},
	{Opt_err_ro, "errors=remount-ro"},
	{Opt_nouid32, "nouid32"},
	{Opt_debug, "debug"},
	{Opt_oldalloc, "oldalloc"},
	{Opt_orlov, "orlov"},
	{Opt_user_xattr, "user_xattr"},
	{Opt_nouser_xattr, "nouser_xattr"},
	{Opt_acl, "acl"},
	{Opt_noacl, "noacl"},
	{Opt_noload, "noload"},
	{Opt_noload, "norecovery"},
	{Opt_nobh, "nobh"},
	{Opt_bh, "bh"},
	{Opt_commit, "commit=%u"},
	{Opt_min_batch_time, "min_batch_time=%u"},
	{Opt_max_batch_time, "max_batch_time=%u"},
	{Opt_journal_update, "journal=update"},
	{Opt_journal_dev, "journal_dev=%u"},
	{Opt_journal_checksum, "journal_checksum"},
	{Opt_journal_async_commit, "journal_async_commit"},
	{Opt_abort, "abort"},
	{Opt_data_journal, "data=journal"},
	{Opt_data_ordered, "data=ordered"},
	{Opt_data_writeback, "data=writeback"},
	{Opt_data_err_abort, "data_err=abort"},
	{Opt_data_err_ignore, "data_err=ignore"},
	{Opt_offusrjquota, "usrjquota="},
	{Opt_usrjquota, "usrjquota=%s"},
	{Opt_offgrpjquota, "grpjquota="},
	{Opt_grpjquota, "grpjquota=%s"},
	{Opt_jqfmt_vfsold, "jqfmt=vfsold"},
	{Opt_jqfmt_vfsv0, "jqfmt=vfsv0"},
	{Opt_jqfmt_vfsv1, "jqfmt=vfsv1"},
	{Opt_grpquota, "grpquota"},
	{Opt_noquota, "noquota"},
	{Opt_quota, "quota"},
	{Opt_usrquota, "usrquota"},
	{Opt_barrier, "barrier=%u"},
	{Opt_barrier, "barrier"},
	{Opt_nobarrier, "nobarrier"},
	{Opt_i_version, "i_version"},
	{Opt_stripe, "stripe=%u"},
	{Opt_resize, "resize"},
	{Opt_delalloc, "delalloc"},
	{Opt_nodelalloc, "nodelalloc"},
	{Opt_mblk_io_submit, "mblk_io_submit"},
	{Opt_nomblk_io_submit, "nomblk_io_submit"},
	{Opt_block_validity, "block_validity"},
	{Opt_noblock_validity, "noblock_validity"},
	{Opt_inode_readahead_blks, "inode_readahead_blks=%u"},
	{Opt_journal_ioprio, "journal_ioprio=%u"},
	{Opt_auto_da_alloc, "auto_da_alloc=%u"},
	{Opt_auto_da_alloc, "auto_da_alloc"},
	{Opt_noauto_da_alloc, "noauto_da_alloc"},
	{Opt_dioread_nolock, "dioread_nolock"},
	{Opt_dioread_lock, "dioread_lock"},
	{Opt_discard, "discard"},
	{Opt_nodiscard, "nodiscard"},
	{Opt_init_inode_table, "init_itable=%u"},
	{Opt_init_inode_table, "init_itable"},
	{Opt_noinit_inode_table, "noinit_itable"},
	{Opt_err, NULL},
};

static ext4_fsblk_t get_sb_block(void **data)
{
	ext4_fsblk_t	sb_block;
	char		*options = (char *) *data;

	if (!options || strncmp(options, "sb=", 3) != 0)
		return 1;	/* Default location */

	options += 3;
	/* TODO: use simple_strtoll with >32bit ext4 */
	sb_block = simple_strtoul(options, &options, 0);
	if (*options && *options != ',') {
		printk(KERN_ERR "EXT4-fs: Invalid sb specification: %s\n",
		       (char *) *data);
		return 1;
	}
	if (*options == ',')
		options++;
	*data = (void *) options;

	return sb_block;
}

#define DEFAULT_JOURNAL_IOPRIO (IOPRIO_PRIO_VALUE(IOPRIO_CLASS_BE, 3))
static char deprecated_msg[] = "Mount option \"%s\" will be removed by %s\n"
	"Contact linux-ext4@vger.kernel.org if you think we should keep it.\n";

#ifdef CONFIG_QUOTA
static int set_qf_name(struct super_block *sb, int qtype, substring_t *args)
{
	struct ext4_sb_info *sbi = EXT4_SB(sb);
	char *qname;

	if (sb_any_quota_loaded(sb) &&
		!sbi->s_qf_names[qtype]) {
		ext4_msg(sb, KERN_ERR,
			"Cannot change journaled "
			"quota options when quota turned on");
		return 0;
	}
	qname = match_strdup(args);
	if (!qname) {
		ext4_msg(sb, KERN_ERR,
			"Not enough memory for storing quotafile name");
		return 0;
	}
	if (sbi->s_qf_names[qtype] &&
		strcmp(sbi->s_qf_names[qtype], qname)) {
		ext4_msg(sb, KERN_ERR,
			"%s quota file already specified", QTYPE2NAME(qtype));
		kfree(qname);
		return 0;
	}
	sbi->s_qf_names[qtype] = qname;
	if (strchr(sbi->s_qf_names[qtype], '/')) {
		ext4_msg(sb, KERN_ERR,
			"quotafile must be on filesystem root");
		kfree(sbi->s_qf_names[qtype]);
		sbi->s_qf_names[qtype] = NULL;
		return 0;
	}
	set_opt(sb, QUOTA);
	return 1;
}

static int clear_qf_name(struct super_block *sb, int qtype)
{

	struct ext4_sb_info *sbi = EXT4_SB(sb);

	if (sb_any_quota_loaded(sb) &&
		sbi->s_qf_names[qtype]) {
		ext4_msg(sb, KERN_ERR, "Cannot change journaled quota options"
			" when quota turned on");
		return 0;
	}
	/*
	 * The space will be released later when all options are confirmed
	 * to be correct
	 */
	sbi->s_qf_names[qtype] = NULL;
	return 1;
}
#endif

static int parse_options(char *options, struct super_block *sb,
			 unsigned long *journal_devnum,
			 unsigned int *journal_ioprio,
			 ext4_fsblk_t *n_blocks_count, int is_remount)
{
	struct ext4_sb_info *sbi = EXT4_SB(sb);
	char *p;
	substring_t args[MAX_OPT_ARGS];
	int data_opt = 0;
	int option;
#ifdef CONFIG_QUOTA
	int qfmt;
#endif

	if (!options)
		return 1;

	while ((p = strsep(&options, ",")) != NULL) {
		int token;
		if (!*p)
			continue;

		/*
		 * Initialize args struct so we know whether arg was
		 * found; some options take optional arguments.
		 */
		args[0].to = args[0].from = 0;
		token = match_token(p, tokens, args);
		switch (token) {
		case Opt_bsd_df:
			ext4_msg(sb, KERN_WARNING, deprecated_msg, p, "2.6.38");
			clear_opt(sb, MINIX_DF);
			break;
		case Opt_minix_df:
			ext4_msg(sb, KERN_WARNING, deprecated_msg, p, "2.6.38");
			set_opt(sb, MINIX_DF);

			break;
		case Opt_grpid:
			ext4_msg(sb, KERN_WARNING, deprecated_msg, p, "2.6.38");
			set_opt(sb, GRPID);

			break;
		case Opt_nogrpid:
			ext4_msg(sb, KERN_WARNING, deprecated_msg, p, "2.6.38");
			clear_opt(sb, GRPID);

			break;
		case Opt_resuid:
			if (match_int(&args[0], &option))
				return 0;
			sbi->s_resuid = option;
			break;
		case Opt_resgid:
			if (match_int(&args[0], &option))
				return 0;
			sbi->s_resgid = option;
			break;
		case Opt_sb:
			/* handled by get_sb_block() instead of here */
			/* *sb_block = match_int(&args[0]); */
			break;
		case Opt_err_panic:
			clear_opt(sb, ERRORS_CONT);
			clear_opt(sb, ERRORS_RO);
			set_opt(sb, ERRORS_PANIC);
			break;
		case Opt_err_ro:
			clear_opt(sb, ERRORS_CONT);
			clear_opt(sb, ERRORS_PANIC);
			set_opt(sb, ERRORS_RO);
			break;
		case Opt_err_cont:
			clear_opt(sb, ERRORS_RO);
			clear_opt(sb, ERRORS_PANIC);
			set_opt(sb, ERRORS_CONT);
			break;
		case Opt_nouid32:
			set_opt(sb, NO_UID32);
			break;
		case Opt_debug:
			set_opt(sb, DEBUG);
			break;
		case Opt_oldalloc:
			set_opt(sb, OLDALLOC);
			break;
		case Opt_orlov:
			clear_opt(sb, OLDALLOC);
			break;
#ifdef CONFIG_EXT4_FS_XATTR
		case Opt_user_xattr:
			set_opt(sb, XATTR_USER);
			break;
		case Opt_nouser_xattr:
			clear_opt(sb, XATTR_USER);
			break;
#else
		case Opt_user_xattr:
		case Opt_nouser_xattr:
			ext4_msg(sb, KERN_ERR, "(no)user_xattr options not supported");
			break;
#endif
#ifdef CONFIG_EXT4_FS_POSIX_ACL
		case Opt_acl:
			set_opt(sb, POSIX_ACL);
			break;
		case Opt_noacl:
			clear_opt(sb, POSIX_ACL);
			break;
#else
		case Opt_acl:
		case Opt_noacl:
			ext4_msg(sb, KERN_ERR, "(no)acl options not supported");
			break;
#endif
		case Opt_journal_update:
			/* @@@ FIXME */
			/* Eventually we will want to be able to create
			   a journal file here.  For now, only allow the
			   user to specify an existing inode to be the
			   journal file. */
			if (is_remount) {
				ext4_msg(sb, KERN_ERR,
					 "Cannot specify journal on remount");
				return 0;
			}
			set_opt(sb, UPDATE_JOURNAL);
			break;
		case Opt_journal_dev:
			if (is_remount) {
				ext4_msg(sb, KERN_ERR,
					"Cannot specify journal on remount");
				return 0;
			}
			if (match_int(&args[0], &option))
				return 0;
			*journal_devnum = option;
			break;
		case Opt_journal_checksum:
			set_opt(sb, JOURNAL_CHECKSUM);
			break;
		case Opt_journal_async_commit:
			set_opt(sb, JOURNAL_ASYNC_COMMIT);
			set_opt(sb, JOURNAL_CHECKSUM);
			break;
		case Opt_noload:
			set_opt(sb, NOLOAD);
			break;
		case Opt_commit:
			if (match_int(&args[0], &option))
				return 0;
			if (option < 0)
				return 0;
			if (option == 0)
				option = JBD2_DEFAULT_MAX_COMMIT_AGE;
			sbi->s_commit_interval = HZ * option;
			break;
		case Opt_max_batch_time:
			if (match_int(&args[0], &option))
				return 0;
			if (option < 0)
				return 0;
			if (option == 0)
				option = EXT4_DEF_MAX_BATCH_TIME;
			sbi->s_max_batch_time = option;
			break;
		case Opt_min_batch_time:
			if (match_int(&args[0], &option))
				return 0;
			if (option < 0)
				return 0;
			sbi->s_min_batch_time = option;
			break;
		case Opt_data_journal:
			data_opt = EXT4_MOUNT_JOURNAL_DATA;
			goto datacheck;
		case Opt_data_ordered:
			data_opt = EXT4_MOUNT_ORDERED_DATA;
			goto datacheck;
		case Opt_data_writeback:
			data_opt = EXT4_MOUNT_WRITEBACK_DATA;
		datacheck:
			if (is_remount) {
				if (test_opt(sb, DATA_FLAGS) != data_opt) {
					ext4_msg(sb, KERN_ERR,
						"Cannot change data mode on remount");
					return 0;
				}
			} else {
				clear_opt(sb, DATA_FLAGS);
				sbi->s_mount_opt |= data_opt;
			}
			break;
		case Opt_data_err_abort:
			set_opt(sb, DATA_ERR_ABORT);
			break;
		case Opt_data_err_ignore:
			clear_opt(sb, DATA_ERR_ABORT);
			break;
#ifdef CONFIG_QUOTA
		case Opt_usrjquota:
			if (!set_qf_name(sb, USRQUOTA, &args[0]))
				return 0;
			break;
		case Opt_grpjquota:
			if (!set_qf_name(sb, GRPQUOTA, &args[0]))
				return 0;
			break;
		case Opt_offusrjquota:
			if (!clear_qf_name(sb, USRQUOTA))
				return 0;
			break;
		case Opt_offgrpjquota:
			if (!clear_qf_name(sb, GRPQUOTA))
				return 0;
			break;

		case Opt_jqfmt_vfsold:
			qfmt = QFMT_VFS_OLD;
			goto set_qf_format;
		case Opt_jqfmt_vfsv0:
			qfmt = QFMT_VFS_V0;
			goto set_qf_format;
		case Opt_jqfmt_vfsv1:
			qfmt = QFMT_VFS_V1;
set_qf_format:
			if (sb_any_quota_loaded(sb) &&
			    sbi->s_jquota_fmt != qfmt) {
				ext4_msg(sb, KERN_ERR, "Cannot change "
					"journaled quota options when "
					"quota turned on");
				return 0;
			}
			sbi->s_jquota_fmt = qfmt;
			break;
		case Opt_quota:
		case Opt_usrquota:
			set_opt(sb, QUOTA);
			set_opt(sb, USRQUOTA);
			break;
		case Opt_grpquota:
			set_opt(sb, QUOTA);
			set_opt(sb, GRPQUOTA);
			break;
		case Opt_noquota:
			if (sb_any_quota_loaded(sb)) {
				ext4_msg(sb, KERN_ERR, "Cannot change quota "
					"options when quota turned on");
				return 0;
			}
			clear_opt(sb, QUOTA);
			clear_opt(sb, USRQUOTA);
			clear_opt(sb, GRPQUOTA);
			break;
#else
		case Opt_quota:
		case Opt_usrquota:
		case Opt_grpquota:
			ext4_msg(sb, KERN_ERR,
				"quota options not supported");
			break;
		case Opt_usrjquota:
		case Opt_grpjquota:
		case Opt_offusrjquota:
		case Opt_offgrpjquota:
		case Opt_jqfmt_vfsold:
		case Opt_jqfmt_vfsv0:
		case Opt_jqfmt_vfsv1:
			ext4_msg(sb, KERN_ERR,
				"journaled quota options not supported");
			break;
		case Opt_noquota:
			break;
#endif
		case Opt_abort:
			sbi->s_mount_flags |= EXT4_MF_FS_ABORTED;
			break;
		case Opt_nobarrier:
			clear_opt(sb, BARRIER);
			break;
		case Opt_barrier:
			if (args[0].from) {
				if (match_int(&args[0], &option))
					return 0;
			} else
				option = 1;	/* No argument, default to 1 */
			if (option)
				set_opt(sb, BARRIER);
			else
				clear_opt(sb, BARRIER);
			break;
		case Opt_ignore:
			break;
		case Opt_resize:
			if (!is_remount) {
				ext4_msg(sb, KERN_ERR,
					"resize option only available "
					"for remount");
				return 0;
			}
			if (match_int(&args[0], &option) != 0)
				return 0;
			*n_blocks_count = option;
			break;
		case Opt_nobh:
			ext4_msg(sb, KERN_WARNING,
				 "Ignoring deprecated nobh option");
			break;
		case Opt_bh:
			ext4_msg(sb, KERN_WARNING,
				 "Ignoring deprecated bh option");
			break;
		case Opt_i_version:
			set_opt(sb, I_VERSION);
			sb->s_flags |= MS_I_VERSION;
			break;
		case Opt_nodelalloc:
			clear_opt(sb, DELALLOC);
			break;
		case Opt_mblk_io_submit:
			set_opt(sb, MBLK_IO_SUBMIT);
			break;
		case Opt_nomblk_io_submit:
			clear_opt(sb, MBLK_IO_SUBMIT);
			break;
		case Opt_stripe:
			if (match_int(&args[0], &option))
				return 0;
			if (option < 0)
				return 0;
			sbi->s_stripe = option;
			break;
		case Opt_delalloc:
			set_opt(sb, DELALLOC);
			break;
		case Opt_block_validity:
			set_opt(sb, BLOCK_VALIDITY);
			break;
		case Opt_noblock_validity:
			clear_opt(sb, BLOCK_VALIDITY);
			break;
		case Opt_inode_readahead_blks:
			if (match_int(&args[0], &option))
				return 0;
			if (option < 0 || option > (1 << 30))
				return 0;
			if (!is_power_of_2(option)) {
				ext4_msg(sb, KERN_ERR,
					 "EXT4-fs: inode_readahead_blks"
					 " must be a power of 2");
				return 0;
			}
			sbi->s_inode_readahead_blks = option;
			break;
		case Opt_journal_ioprio:
			if (match_int(&args[0], &option))
				return 0;
			if (option < 0 || option > 7)
				break;
			*journal_ioprio = IOPRIO_PRIO_VALUE(IOPRIO_CLASS_BE,
							    option);
			break;
		case Opt_noauto_da_alloc:
			set_opt(sb, NO_AUTO_DA_ALLOC);
			break;
		case Opt_auto_da_alloc:
			if (args[0].from) {
				if (match_int(&args[0], &option))
					return 0;
			} else
				option = 1;	/* No argument, default to 1 */
			if (option)
				clear_opt(sb, NO_AUTO_DA_ALLOC);
			else
				set_opt(sb,NO_AUTO_DA_ALLOC);
			break;
		case Opt_discard:
			set_opt(sb, DISCARD);
			break;
		case Opt_nodiscard:
			clear_opt(sb, DISCARD);
			break;
		case Opt_dioread_nolock:
			set_opt(sb, DIOREAD_NOLOCK);
			break;
		case Opt_dioread_lock:
			clear_opt(sb, DIOREAD_NOLOCK);
			break;
		case Opt_init_inode_table:
			set_opt(sb, INIT_INODE_TABLE);
			if (args[0].from) {
				if (match_int(&args[0], &option))
					return 0;
			} else
				option = EXT4_DEF_LI_WAIT_MULT;
			if (option < 0)
				return 0;
			sbi->s_li_wait_mult = option;
			break;
		case Opt_noinit_inode_table:
			clear_opt(sb, INIT_INODE_TABLE);
			break;
		default:
			ext4_msg(sb, KERN_ERR,
			       "Unrecognized mount option \"%s\" "
			       "or missing value", p);
			return 0;
		}
	}
#ifdef CONFIG_QUOTA
	if (sbi->s_qf_names[USRQUOTA] || sbi->s_qf_names[GRPQUOTA]) {
		if (test_opt(sb, USRQUOTA) && sbi->s_qf_names[USRQUOTA])
			clear_opt(sb, USRQUOTA);

		if (test_opt(sb, GRPQUOTA) && sbi->s_qf_names[GRPQUOTA])
			clear_opt(sb, GRPQUOTA);

		if (test_opt(sb, GRPQUOTA) || test_opt(sb, USRQUOTA)) {
			ext4_msg(sb, KERN_ERR, "old and new quota "
					"format mixing");
			return 0;
		}

		if (!sbi->s_jquota_fmt) {
			ext4_msg(sb, KERN_ERR, "journaled quota format "
					"not specified");
			return 0;
		}
	} else {
		if (sbi->s_jquota_fmt) {
			ext4_msg(sb, KERN_ERR, "journaled quota format "
					"specified with no journaling "
					"enabled");
			return 0;
		}
	}
#endif
	return 1;
}

static int ext4_setup_super(struct super_block *sb, struct ext4_super_block *es,
			    int read_only)
{
	struct ext4_sb_info *sbi = EXT4_SB(sb);
	int res = 0;

	if (le32_to_cpu(es->s_rev_level) > EXT4_MAX_SUPP_REV) {
		ext4_msg(sb, KERN_ERR, "revision level too high, "
			 "forcing read-only mode");
		res = MS_RDONLY;
	}
	if (read_only)
		return res;
	if (!(sbi->s_mount_state & EXT4_VALID_FS))
		ext4_msg(sb, KERN_WARNING, "warning: mounting unchecked fs, "
			 "running e2fsck is recommended");
	else if ((sbi->s_mount_state & EXT4_ERROR_FS))
		ext4_msg(sb, KERN_WARNING,
			 "warning: mounting fs with errors, "
			 "running e2fsck is recommended");
	else if ((__s16) le16_to_cpu(es->s_max_mnt_count) >= 0 &&
		 le16_to_cpu(es->s_mnt_count) >=
		 (unsigned short) (__s16) le16_to_cpu(es->s_max_mnt_count))
		ext4_msg(sb, KERN_WARNING,
			 "warning: maximal mount count reached, "
			 "running e2fsck is recommended");
	else if (le32_to_cpu(es->s_checkinterval) &&
		(le32_to_cpu(es->s_lastcheck) +
			le32_to_cpu(es->s_checkinterval) <= get_seconds()))
		ext4_msg(sb, KERN_WARNING,
			 "warning: checktime reached, "
			 "running e2fsck is recommended");
	if (!sbi->s_journal)
		es->s_state &= cpu_to_le16(~EXT4_VALID_FS);
	if (!(__s16) le16_to_cpu(es->s_max_mnt_count))
		es->s_max_mnt_count = cpu_to_le16(EXT4_DFL_MAX_MNT_COUNT);
	le16_add_cpu(&es->s_mnt_count, 1);
	es->s_mtime = cpu_to_le32(get_seconds());
	ext4_update_dynamic_rev(sb);
	if (sbi->s_journal)
		EXT4_SET_INCOMPAT_FEATURE(sb, EXT4_FEATURE_INCOMPAT_RECOVER);

	ext4_commit_super(sb, 1);
	if (test_opt(sb, DEBUG))
		printk(KERN_INFO "[EXT4 FS bs=%lu, gc=%u, "
				"bpg=%lu, ipg=%lu, mo=%04x, mo2=%04x]\n",
			sb->s_blocksize,
			sbi->s_groups_count,
			EXT4_BLOCKS_PER_GROUP(sb),
			EXT4_INODES_PER_GROUP(sb),
			sbi->s_mount_opt, sbi->s_mount_opt2);

	return res;
}

static int ext4_fill_flex_info(struct super_block *sb)
{
	struct ext4_sb_info *sbi = EXT4_SB(sb);
	struct ext4_group_desc *gdp = NULL;
	ext4_group_t flex_group_count;
	ext4_group_t flex_group;
	int groups_per_flex = 0;
	size_t size;
	int i;

	sbi->s_log_groups_per_flex = sbi->s_es->s_log_groups_per_flex;
	groups_per_flex = 1 << sbi->s_log_groups_per_flex;

	if (groups_per_flex < 2) {
		sbi->s_log_groups_per_flex = 0;
		return 1;
	}

	/* We allocate both existing and potentially added groups */
	flex_group_count = ((sbi->s_groups_count + groups_per_flex - 1) +
			((le16_to_cpu(sbi->s_es->s_reserved_gdt_blocks) + 1) <<
			      EXT4_DESC_PER_BLOCK_BITS(sb))) / groups_per_flex;
	size = flex_group_count * sizeof(struct flex_groups);
	sbi->s_flex_groups = kzalloc(size, GFP_KERNEL);
	if (sbi->s_flex_groups == NULL) {
		sbi->s_flex_groups = vzalloc(size);
		if (sbi->s_flex_groups == NULL) {
			ext4_msg(sb, KERN_ERR,
				 "not enough memory for %u flex groups",
				 flex_group_count);
			goto failed;
		}
	}

	for (i = 0; i < sbi->s_groups_count; i++) {
		gdp = ext4_get_group_desc(sb, i, NULL);

		flex_group = ext4_flex_group(sbi, i);
		atomic_add(ext4_free_inodes_count(sb, gdp),
			   &sbi->s_flex_groups[flex_group].free_inodes);
		atomic_add(ext4_free_blks_count(sb, gdp),
			   &sbi->s_flex_groups[flex_group].free_blocks);
		atomic_add(ext4_used_dirs_count(sb, gdp),
			   &sbi->s_flex_groups[flex_group].used_dirs);
	}

	return 1;
failed:
	return 0;
}

__le16 ext4_group_desc_csum(struct ext4_sb_info *sbi, __u32 block_group,
			    struct ext4_group_desc *gdp)
{
	__u16 crc = 0;

	if (sbi->s_es->s_feature_ro_compat &
	    cpu_to_le32(EXT4_FEATURE_RO_COMPAT_GDT_CSUM)) {
		int offset = offsetof(struct ext4_group_desc, bg_checksum);
		__le32 le_group = cpu_to_le32(block_group);

		crc = crc16(~0, sbi->s_es->s_uuid, sizeof(sbi->s_es->s_uuid));
		crc = crc16(crc, (__u8 *)&le_group, sizeof(le_group));
		crc = crc16(crc, (__u8 *)gdp, offset);
		offset += sizeof(gdp->bg_checksum); /* skip checksum */
		/* for checksum of struct ext4_group_desc do the rest...*/
		if ((sbi->s_es->s_feature_incompat &
		     cpu_to_le32(EXT4_FEATURE_INCOMPAT_64BIT)) &&
		    offset < le16_to_cpu(sbi->s_es->s_desc_size))
			crc = crc16(crc, (__u8 *)gdp + offset,
				    le16_to_cpu(sbi->s_es->s_desc_size) -
					offset);
	}

	return cpu_to_le16(crc);
}

int ext4_group_desc_csum_verify(struct ext4_sb_info *sbi, __u32 block_group,
				struct ext4_group_desc *gdp)
{
	if ((sbi->s_es->s_feature_ro_compat &
	     cpu_to_le32(EXT4_FEATURE_RO_COMPAT_GDT_CSUM)) &&
	    (gdp->bg_checksum != ext4_group_desc_csum(sbi, block_group, gdp)))
		return 0;

	return 1;
}

/* Called at mount-time, super-block is locked */
static int ext4_check_descriptors(struct super_block *sb,
				  ext4_group_t *first_not_zeroed)
{
	struct ext4_sb_info *sbi = EXT4_SB(sb);
	ext4_fsblk_t first_block = le32_to_cpu(sbi->s_es->s_first_data_block);
	ext4_fsblk_t last_block;
	ext4_fsblk_t block_bitmap;
	ext4_fsblk_t inode_bitmap;
	ext4_fsblk_t inode_table;
#ifdef CONFIG_EXT4_FS_SNAPSHOT_EXCLUDE_BITMAP
	ext4_fsblk_t exclude_bitmap;
#endif
	int flexbg_flag = 0;
	ext4_group_t i, grp = sbi->s_groups_count;

	if (EXT4_HAS_INCOMPAT_FEATURE(sb, EXT4_FEATURE_INCOMPAT_FLEX_BG))
		flexbg_flag = 1;

	ext4_debug("Checking group descriptors");

	for (i = 0; i < sbi->s_groups_count; i++) {
		struct ext4_group_desc *gdp = ext4_get_group_desc(sb, i, NULL);

		if (i == sbi->s_groups_count - 1 || flexbg_flag)
			last_block = ext4_blocks_count(sbi->s_es) - 1;
		else
			last_block = first_block +
				(EXT4_BLOCKS_PER_GROUP(sb) - 1);

		if ((grp == sbi->s_groups_count) &&
		   !(gdp->bg_flags & cpu_to_le16(EXT4_BG_INODE_ZEROED)))
			grp = i;

		block_bitmap = ext4_block_bitmap(sb, gdp);
		if (block_bitmap < first_block || block_bitmap > last_block) {
			ext4_msg(sb, KERN_ERR, "ext4_check_descriptors: "
			       "Block bitmap for group %u not in group "
			       "(block %llu)!", i, block_bitmap);
			return 0;
		}
		inode_bitmap = ext4_inode_bitmap(sb, gdp);
		if (inode_bitmap < first_block || inode_bitmap > last_block) {
			ext4_msg(sb, KERN_ERR, "ext4_check_descriptors: "
			       "Inode bitmap for group %u not in group "
			       "(block %llu)!", i, inode_bitmap);
			return 0;
		}
		inode_table = ext4_inode_table(sb, gdp);
		if (inode_table < first_block ||
		    inode_table + sbi->s_itb_per_group - 1 > last_block) {
			ext4_msg(sb, KERN_ERR, "ext4_check_descriptors: "
			       "Inode table for group %u not in group "
			       "(block %llu)!", i, inode_table);
			return 0;
		}
#ifdef CONFIG_EXT4_FS_SNAPSHOT_EXCLUDE_BITMAP
		if (EXT4_HAS_COMPAT_FEATURE(sb,
					EXT4_FEATURE_COMPAT_EXCLUDE_BITMAP)) {
			exclude_bitmap = ext4_exclude_bitmap(sb, gdp);
			if (exclude_bitmap < first_block ||
			    exclude_bitmap > last_block) {
				ext4_msg(sb, KERN_ERR,
					 "ext4_check_descriptors: "
					 "Exclude bitmap for group %u "
					 "not in group (block %llu)!",
					 i, exclude_bitmap);
				return 0;
			}
		}
#endif
		ext4_lock_group(sb, i);
		if (!ext4_group_desc_csum_verify(sbi, i, gdp)) {
			ext4_msg(sb, KERN_ERR, "ext4_check_descriptors: "
#ifdef CONFIG_EXT4_FS_SNAPSHOT_EXCLUDE_BITMAP
				 "Checksum for group %u failed (%x!=%x)",
#else
				 "Checksum for group %u failed (%u!=%u)",
#endif
				 i, le16_to_cpu(ext4_group_desc_csum(sbi, i,
				     gdp)), le16_to_cpu(gdp->bg_checksum));
			if (!(sb->s_flags & MS_RDONLY)) {
				ext4_unlock_group(sb, i);
				return 0;
			}
		}
		ext4_unlock_group(sb, i);
		if (!flexbg_flag)
			first_block += EXT4_BLOCKS_PER_GROUP(sb);
	}
	if (NULL != first_not_zeroed)
		*first_not_zeroed = grp;

	ext4_free_blocks_count_set(sbi->s_es, ext4_count_free_blocks(sb));
	sbi->s_es->s_free_inodes_count =cpu_to_le32(ext4_count_free_inodes(sb));
	return 1;
}

/* ext4_orphan_cleanup() walks a singly-linked list of inodes (starting at
 * the superblock) which were deleted from all directories, but held open by
 * a process at the time of a crash.  We walk the list and try to delete these
 * inodes at recovery time (only with a read-write filesystem).
 *
 * In order to keep the orphan inode chain consistent during traversal (in
 * case of crash during recovery), we link each inode into the superblock
 * orphan list_head and handle it the same way as an inode deletion during
 * normal operation (which journals the operations for us).
 *
 * We only do an iget() and an iput() on each inode, which is very safe if we
 * accidentally point at an in-use or already deleted inode.  The worst that
 * can happen in this case is that we get a "bit already cleared" message from
 * ext4_free_inode().  The only reason we would point at a wrong inode is if
 * e2fsck was run on this filesystem, and it must have already done the orphan
 * inode cleanup for us, so we can safely abort without any further action.
 */
static void ext4_orphan_cleanup(struct super_block *sb,
				struct ext4_super_block *es)
{
	unsigned int s_flags = sb->s_flags;
	int nr_orphans = 0, nr_truncates = 0;
#ifdef CONFIG_QUOTA
	int i;
#endif
	if (!es->s_last_orphan) {
		jbd_debug(4, "no orphan inodes to clean up\n");
		return;
	}

	if (bdev_read_only(sb->s_bdev)) {
		ext4_msg(sb, KERN_ERR, "write access "
			"unavailable, skipping orphan cleanup");
		return;
	}

	/* Check if feature set would not allow a r/w mount */
	if (!ext4_feature_set_ok(sb, 0)) {
		ext4_msg(sb, KERN_INFO, "Skipping orphan cleanup due to "
			 "unknown ROCOMPAT features");
		return;
	}

	if (EXT4_SB(sb)->s_mount_state & EXT4_ERROR_FS) {
		if (es->s_last_orphan)
			jbd_debug(1, "Errors on filesystem, "
				  "clearing orphan list.\n");
		es->s_last_orphan = 0;
		jbd_debug(1, "Skipping orphan recovery on fs with errors.\n");
		return;
	}

	if (s_flags & MS_RDONLY) {
		ext4_msg(sb, KERN_INFO, "orphan cleanup on readonly fs");
		sb->s_flags &= ~MS_RDONLY;
	}
#ifdef CONFIG_QUOTA
	/* Needed for iput() to work correctly and not trash data */
	sb->s_flags |= MS_ACTIVE;
	/* Turn on quotas so that they are updated correctly */
	for (i = 0; i < MAXQUOTAS; i++) {
		if (EXT4_SB(sb)->s_qf_names[i]) {
			int ret = ext4_quota_on_mount(sb, i);
			if (ret < 0)
				ext4_msg(sb, KERN_ERR,
					"Cannot turn on journaled "
					"quota: error %d", ret);
		}
	}
#endif

	while (es->s_last_orphan) {
		struct inode *inode;

		inode = ext4_orphan_get(sb, le32_to_cpu(es->s_last_orphan));
		if (IS_ERR(inode)) {
			es->s_last_orphan = 0;
			break;
		}

		list_add(&EXT4_I(inode)->i_orphan, &EXT4_SB(sb)->s_orphan);
		dquot_initialize(inode);
		if (inode->i_nlink) {
			ext4_msg(sb, KERN_DEBUG,
				"%s: truncating inode %lu to %lld bytes",
				__func__, inode->i_ino, inode->i_size);
			jbd_debug(2, "truncating inode %lu to %lld bytes\n",
				  inode->i_ino, inode->i_size);
			ext4_truncate(inode);
			nr_truncates++;
		} else {
			ext4_msg(sb, KERN_DEBUG,
				"%s: deleting unreferenced inode %lu",
				__func__, inode->i_ino);
			jbd_debug(2, "deleting unreferenced inode %lu\n",
				  inode->i_ino);
			nr_orphans++;
		}
		iput(inode);  /* The delete magic happens here! */
	}

#define PLURAL(x) (x), ((x) == 1) ? "" : "s"

	if (nr_orphans)
		ext4_msg(sb, KERN_INFO, "%d orphan inode%s deleted",
		       PLURAL(nr_orphans));
	if (nr_truncates)
		ext4_msg(sb, KERN_INFO, "%d truncate%s cleaned up",
		       PLURAL(nr_truncates));
#ifdef CONFIG_QUOTA
	/* Turn quotas off */
	for (i = 0; i < MAXQUOTAS; i++) {
		if (sb_dqopt(sb)->files[i])
			dquot_quota_off(sb, i);
	}
#endif
	sb->s_flags = s_flags; /* Restore MS_RDONLY status */
}

/*
 * Maximal extent format file size.
 * Resulting logical blkno at s_maxbytes must fit in our on-disk
 * extent format containers, within a sector_t, and within i_blocks
 * in the vfs.  ext4 inode has 48 bits of i_block in fsblock units,
 * so that won't be a limiting factor.
 *
 * Note, this does *not* consider any metadata overhead for vfs i_blocks.
 */
static loff_t ext4_max_size(int blkbits, int has_huge_files)
{
	loff_t res;
	loff_t upper_limit = MAX_LFS_FILESIZE;

	/* small i_blocks in vfs inode? */
	if (!has_huge_files || sizeof(blkcnt_t) < sizeof(u64)) {
		/*
		 * CONFIG_LBDAF is not enabled implies the inode
		 * i_block represent total blocks in 512 bytes
		 * 32 == size of vfs inode i_blocks * 8
		 */
		upper_limit = (1LL << 32) - 1;

		/* total blocks in file system block size */
		upper_limit >>= (blkbits - 9);
		upper_limit <<= blkbits;
	}

	/* 32-bit extent-start container, ee_block */
	res = 1LL << 32;
	res <<= blkbits;
	res -= 1;

	/* Sanity check against vm- & vfs- imposed limits */
	if (res > upper_limit)
		res = upper_limit;

	return res;
}

/*
 * Maximal bitmap file size.  There is a direct, and {,double-,triple-}indirect
 * block limit, and also a limit of (2^48 - 1) 512-byte sectors in i_blocks.
 * We need to be 1 filesystem block less than the 2^48 sector limit.
 */
static loff_t ext4_max_bitmap_size(int bits, int has_huge_files)
{
	loff_t res = EXT4_NDIR_BLOCKS;
	int meta_blocks;
	loff_t upper_limit;
	/* This is calculated to be the largest file size for a dense, block
	 * mapped file such that the file's total number of 512-byte sectors,
	 * including data and all indirect blocks, does not exceed (2^48 - 1).
	 *
	 * __u32 i_blocks_lo and _u16 i_blocks_high represent the total
	 * number of 512-byte sectors of the file.
	 */

	if (!has_huge_files || sizeof(blkcnt_t) < sizeof(u64)) {
		/*
		 * !has_huge_files or CONFIG_LBDAF not enabled implies that
		 * the inode i_block field represents total file blocks in
		 * 2^32 512-byte sectors == size of vfs inode i_blocks * 8
		 */
		upper_limit = (1LL << 32) - 1;

		/* total blocks in file system block size */
		upper_limit >>= (bits - 9);

	} else {
		/*
		 * We use 48 bit ext4_inode i_blocks
		 * With EXT4_HUGE_FILE_FL set the i_blocks
		 * represent total number of blocks in
		 * file system block size
		 */
		upper_limit = (1LL << 48) - 1;

	}

	/* indirect blocks */
	meta_blocks = 1;
	/* double indirect blocks */
	meta_blocks += 1 + (1LL << (bits-2));
	/* tripple indirect blocks */
	meta_blocks += 1 + (1LL << (bits-2)) + (1LL << (2*(bits-2)));

	upper_limit -= meta_blocks;
	upper_limit <<= bits;

	res += 1LL << (bits-2);
	res += 1LL << (2*(bits-2));
#ifdef CONFIG_EXT4_FS_SNAPSHOT_FILE_HUGE
	res += (1LL + EXT4_SNAPSHOT_EXTRA_TIND_BLOCKS) << (3*(bits-2));
#else
	res += 1LL << (3*(bits-2));
#endif
	res <<= bits;
	if (res > upper_limit)
		res = upper_limit;

	if (res > MAX_LFS_FILESIZE)
		res = MAX_LFS_FILESIZE;

	return res;
}

static ext4_fsblk_t descriptor_loc(struct super_block *sb,
				   ext4_fsblk_t logical_sb_block, int nr)
{
	struct ext4_sb_info *sbi = EXT4_SB(sb);
	ext4_group_t bg, first_meta_bg;
	int has_super = 0;

	first_meta_bg = le32_to_cpu(sbi->s_es->s_first_meta_bg);

	if (!EXT4_HAS_INCOMPAT_FEATURE(sb, EXT4_FEATURE_INCOMPAT_META_BG) ||
	    nr < first_meta_bg)
		return logical_sb_block + nr + 1;
	bg = sbi->s_desc_per_block * nr;
	if (ext4_bg_has_super(sb, bg))
		has_super = 1;

	return (has_super + ext4_group_first_block_no(sb, bg));
}

/**
 * ext4_get_stripe_size: Get the stripe size.
 * @sbi: In memory super block info
 *
 * If we have specified it via mount option, then
 * use the mount option value. If the value specified at mount time is
 * greater than the blocks per group use the super block value.
 * If the super block value is greater than blocks per group return 0.
 * Allocator needs it be less than blocks per group.
 *
 */
static unsigned long ext4_get_stripe_size(struct ext4_sb_info *sbi)
{
	unsigned long stride = le16_to_cpu(sbi->s_es->s_raid_stride);
	unsigned long stripe_width =
			le32_to_cpu(sbi->s_es->s_raid_stripe_width);

	if (sbi->s_stripe && sbi->s_stripe <= sbi->s_blocks_per_group)
		return sbi->s_stripe;

	if (stripe_width <= sbi->s_blocks_per_group)
		return stripe_width;

	if (stride <= sbi->s_blocks_per_group)
		return stride;

	return 0;
}

/* sysfs supprt */

struct ext4_attr {
	struct attribute attr;
	ssize_t (*show)(struct ext4_attr *, struct ext4_sb_info *, char *);
	ssize_t (*store)(struct ext4_attr *, struct ext4_sb_info *,
			 const char *, size_t);
	int offset;
};

static int parse_strtoul(const char *buf,
		unsigned long max, unsigned long *value)
{
	char *endp;

	*value = simple_strtoul(skip_spaces(buf), &endp, 0);
	endp = skip_spaces(endp);
	if (*endp || *value > max)
		return -EINVAL;

	return 0;
}

static ssize_t delayed_allocation_blocks_show(struct ext4_attr *a,
					      struct ext4_sb_info *sbi,
					      char *buf)
{
	return snprintf(buf, PAGE_SIZE, "%llu\n",
			(s64) percpu_counter_sum(&sbi->s_dirtyblocks_counter));
}

static ssize_t session_write_kbytes_show(struct ext4_attr *a,
					 struct ext4_sb_info *sbi, char *buf)
{
	struct super_block *sb = sbi->s_buddy_cache->i_sb;

	if (!sb->s_bdev->bd_part)
		return snprintf(buf, PAGE_SIZE, "0\n");
	return snprintf(buf, PAGE_SIZE, "%lu\n",
			(part_stat_read(sb->s_bdev->bd_part, sectors[1]) -
			 sbi->s_sectors_written_start) >> 1);
}

static ssize_t lifetime_write_kbytes_show(struct ext4_attr *a,
					  struct ext4_sb_info *sbi, char *buf)
{
	struct super_block *sb = sbi->s_buddy_cache->i_sb;

	if (!sb->s_bdev->bd_part)
		return snprintf(buf, PAGE_SIZE, "0\n");
	return snprintf(buf, PAGE_SIZE, "%llu\n",
			(unsigned long long)(sbi->s_kbytes_written +
			((part_stat_read(sb->s_bdev->bd_part, sectors[1]) -
			  EXT4_SB(sb)->s_sectors_written_start) >> 1)));
}

static ssize_t inode_readahead_blks_store(struct ext4_attr *a,
					  struct ext4_sb_info *sbi,
					  const char *buf, size_t count)
{
	unsigned long t;

	if (parse_strtoul(buf, 0x40000000, &t))
		return -EINVAL;

	if (!is_power_of_2(t))
		return -EINVAL;

	sbi->s_inode_readahead_blks = t;
	return count;
}

static ssize_t sbi_ui_show(struct ext4_attr *a,
			   struct ext4_sb_info *sbi, char *buf)
{
	unsigned int *ui = (unsigned int *) (((char *) sbi) + a->offset);

	return snprintf(buf, PAGE_SIZE, "%u\n", *ui);
}

static ssize_t sbi_ui_store(struct ext4_attr *a,
			    struct ext4_sb_info *sbi,
			    const char *buf, size_t count)
{
	unsigned int *ui = (unsigned int *) (((char *) sbi) + a->offset);
	unsigned long t;

	if (parse_strtoul(buf, 0xffffffff, &t))
		return -EINVAL;
	*ui = t;
	return count;
}

#define EXT4_ATTR_OFFSET(_name,_mode,_show,_store,_elname) \
static struct ext4_attr ext4_attr_##_name = {			\
	.attr = {.name = __stringify(_name), .mode = _mode },	\
	.show	= _show,					\
	.store	= _store,					\
	.offset = offsetof(struct ext4_sb_info, _elname),	\
}
#define EXT4_ATTR(name, mode, show, store) \
static struct ext4_attr ext4_attr_##name = __ATTR(name, mode, show, store)

#define EXT4_INFO_ATTR(name) EXT4_ATTR(name, 0444, NULL, NULL)
#define EXT4_RO_ATTR(name) EXT4_ATTR(name, 0444, name##_show, NULL)
#define EXT4_RW_ATTR(name) EXT4_ATTR(name, 0644, name##_show, name##_store)
#define EXT4_RW_ATTR_SBI_UI(name, elname)	\
	EXT4_ATTR_OFFSET(name, 0644, sbi_ui_show, sbi_ui_store, elname)
#define ATTR_LIST(name) &ext4_attr_##name.attr

EXT4_RO_ATTR(delayed_allocation_blocks);
EXT4_RO_ATTR(session_write_kbytes);
EXT4_RO_ATTR(lifetime_write_kbytes);
EXT4_ATTR_OFFSET(inode_readahead_blks, 0644, sbi_ui_show,
		 inode_readahead_blks_store, s_inode_readahead_blks);
EXT4_RW_ATTR_SBI_UI(inode_goal, s_inode_goal);
EXT4_RW_ATTR_SBI_UI(mb_stats, s_mb_stats);
EXT4_RW_ATTR_SBI_UI(mb_max_to_scan, s_mb_max_to_scan);
EXT4_RW_ATTR_SBI_UI(mb_min_to_scan, s_mb_min_to_scan);
EXT4_RW_ATTR_SBI_UI(mb_order2_req, s_mb_order2_reqs);
EXT4_RW_ATTR_SBI_UI(mb_stream_req, s_mb_stream_request);
EXT4_RW_ATTR_SBI_UI(mb_group_prealloc, s_mb_group_prealloc);
EXT4_RW_ATTR_SBI_UI(max_writeback_mb_bump, s_max_writeback_mb_bump);

static struct attribute *ext4_attrs[] = {
	ATTR_LIST(delayed_allocation_blocks),
	ATTR_LIST(session_write_kbytes),
	ATTR_LIST(lifetime_write_kbytes),
	ATTR_LIST(inode_readahead_blks),
	ATTR_LIST(inode_goal),
	ATTR_LIST(mb_stats),
	ATTR_LIST(mb_max_to_scan),
	ATTR_LIST(mb_min_to_scan),
	ATTR_LIST(mb_order2_req),
	ATTR_LIST(mb_stream_req),
	ATTR_LIST(mb_group_prealloc),
	ATTR_LIST(max_writeback_mb_bump),
	NULL,
};

/* Features this copy of ext4 supports */
EXT4_INFO_ATTR(lazy_itable_init);
EXT4_INFO_ATTR(batched_discard);

static struct attribute *ext4_feat_attrs[] = {
	ATTR_LIST(lazy_itable_init),
	ATTR_LIST(batched_discard),
	NULL,
};

static ssize_t ext4_attr_show(struct kobject *kobj,
			      struct attribute *attr, char *buf)
{
	struct ext4_sb_info *sbi = container_of(kobj, struct ext4_sb_info,
						s_kobj);
	struct ext4_attr *a = container_of(attr, struct ext4_attr, attr);

	return a->show ? a->show(a, sbi, buf) : 0;
}

static ssize_t ext4_attr_store(struct kobject *kobj,
			       struct attribute *attr,
			       const char *buf, size_t len)
{
	struct ext4_sb_info *sbi = container_of(kobj, struct ext4_sb_info,
						s_kobj);
	struct ext4_attr *a = container_of(attr, struct ext4_attr, attr);

	return a->store ? a->store(a, sbi, buf, len) : 0;
}

static void ext4_sb_release(struct kobject *kobj)
{
	struct ext4_sb_info *sbi = container_of(kobj, struct ext4_sb_info,
						s_kobj);
	complete(&sbi->s_kobj_unregister);
}

static const struct sysfs_ops ext4_attr_ops = {
	.show	= ext4_attr_show,
	.store	= ext4_attr_store,
};

static struct kobj_type ext4_ktype = {
	.default_attrs	= ext4_attrs,
	.sysfs_ops	= &ext4_attr_ops,
	.release	= ext4_sb_release,
};

static void ext4_feat_release(struct kobject *kobj)
{
	complete(&ext4_feat->f_kobj_unregister);
}

static struct kobj_type ext4_feat_ktype = {
	.default_attrs	= ext4_feat_attrs,
	.sysfs_ops	= &ext4_attr_ops,
	.release	= ext4_feat_release,
};

/*
 * Check whether this filesystem can be mounted based on
 * the features present and the RDONLY/RDWR mount requested.
 * Returns 1 if this filesystem can be mounted as requested,
 * 0 if it cannot be.
 */
static int ext4_feature_set_ok(struct super_block *sb, int readonly)
{
	if (EXT4_HAS_INCOMPAT_FEATURE(sb, ~EXT4_FEATURE_INCOMPAT_SUPP)) {
		ext4_msg(sb, KERN_ERR,
			"Couldn't mount because of "
			"unsupported optional features (%x)",
			(le32_to_cpu(EXT4_SB(sb)->s_es->s_feature_incompat) &
			~EXT4_FEATURE_INCOMPAT_SUPP));
		return 0;
	}

	if (readonly)
		return 1;

	/* Check that feature set is OK for a read-write mount */
	if (EXT4_HAS_RO_COMPAT_FEATURE(sb, ~EXT4_FEATURE_RO_COMPAT_SUPP)) {
		ext4_msg(sb, KERN_ERR, "couldn't mount RDWR because of "
			 "unsupported optional features (%x)",
			 (le32_to_cpu(EXT4_SB(sb)->s_es->s_feature_ro_compat) &
				~EXT4_FEATURE_RO_COMPAT_SUPP));
		return 0;
	}
	/*
	 * Large file size enabled file system can only be mounted
	 * read-write on 32-bit systems if kernel is built with CONFIG_LBDAF
	 */
	if (EXT4_HAS_RO_COMPAT_FEATURE(sb, EXT4_FEATURE_RO_COMPAT_HUGE_FILE)) {
		if (sizeof(blkcnt_t) < sizeof(u64)) {
			ext4_msg(sb, KERN_ERR, "Filesystem with huge files "
				 "cannot be mounted RDWR without "
				 "CONFIG_LBDAF");
			return 0;
		}
	}
#ifdef CONFIG_EXT4_FS_SNAPSHOT
	/* Enforce snapshots requirements: */
	if (EXT4_SNAPSHOTS(sb)) {
		if (EXT4_HAS_INCOMPAT_FEATURE(sb,
					EXT4_FEATURE_INCOMPAT_META_BG|
					EXT4_FEATURE_INCOMPAT_64BIT)) {
			ext4_msg(sb, KERN_ERR,
				"has_snapshot feature cannot be mixed with "
				"features: meta_bg, 64bit");
			return 0;
		}
#ifdef CONFIG_EXT4_FS_SNAPSHOT_EXCLUDE_BITMAP
		if (!EXT4_HAS_COMPAT_FEATURE(sb,
					EXT4_FEATURE_COMPAT_EXCLUDE_BITMAP)) {
			ext4_msg(sb, KERN_ERR,
				"exclude_bitmap feature is required "
				"for snapshots");
			return 0;
		}
#endif
		if (EXT4_TEST_FLAGS(sb, EXT4_FLAGS_IS_SNAPSHOT)) {
			ext4_msg(sb, KERN_ERR,
				"A snapshot image must be mounted read-only. "
				"If this is an exported snapshot image, you "
				"must run fsck -xy to make it writable.");
			return 0;
		}
	}
#endif
	return 1;
}

/*
 * This function is called once a day if we have errors logged
 * on the file system
 */
static void print_daily_error_info(unsigned long arg)
{
	struct super_block *sb = (struct super_block *) arg;
	struct ext4_sb_info *sbi;
	struct ext4_super_block *es;

	sbi = EXT4_SB(sb);
	es = sbi->s_es;

	if (es->s_error_count)
		ext4_msg(sb, KERN_NOTICE, "error count: %u",
			 le32_to_cpu(es->s_error_count));
	if (es->s_first_error_time) {
		printk(KERN_NOTICE "EXT4-fs (%s): initial error at %u: %.*s:%d",
		       sb->s_id, le32_to_cpu(es->s_first_error_time),
		       (int) sizeof(es->s_first_error_func),
		       es->s_first_error_func,
		       le32_to_cpu(es->s_first_error_line));
		if (es->s_first_error_ino)
			printk(": inode %u",
			       le32_to_cpu(es->s_first_error_ino));
		if (es->s_first_error_block)
			printk(": block %llu", (unsigned long long)
			       le64_to_cpu(es->s_first_error_block));
		printk("\n");
	}
	if (es->s_last_error_time) {
		printk(KERN_NOTICE "EXT4-fs (%s): last error at %u: %.*s:%d",
		       sb->s_id, le32_to_cpu(es->s_last_error_time),
		       (int) sizeof(es->s_last_error_func),
		       es->s_last_error_func,
		       le32_to_cpu(es->s_last_error_line));
		if (es->s_last_error_ino)
			printk(": inode %u",
			       le32_to_cpu(es->s_last_error_ino));
		if (es->s_last_error_block)
			printk(": block %llu", (unsigned long long)
			       le64_to_cpu(es->s_last_error_block));
		printk("\n");
	}
	mod_timer(&sbi->s_err_report, jiffies + 24*60*60*HZ);  /* Once a day */
}

static void ext4_lazyinode_timeout(unsigned long data)
{
	struct task_struct *p = (struct task_struct *)data;
	wake_up_process(p);
}

/* Find next suitable group and run ext4_init_inode_table */
static int ext4_run_li_request(struct ext4_li_request *elr)
{
	struct ext4_group_desc *gdp = NULL;
	ext4_group_t group, ngroups;
	struct super_block *sb;
	unsigned long timeout = 0;
	int ret = 0;

	sb = elr->lr_super;
	ngroups = EXT4_SB(sb)->s_groups_count;

	for (group = elr->lr_next_group; group < ngroups; group++) {
		gdp = ext4_get_group_desc(sb, group, NULL);
		if (!gdp) {
			ret = 1;
			break;
		}

		if (!(gdp->bg_flags & cpu_to_le16(EXT4_BG_INODE_ZEROED)))
			break;
	}

	if (group == ngroups)
		ret = 1;

	if (!ret) {
		timeout = jiffies;
		ret = ext4_init_inode_table(sb, group,
					    elr->lr_timeout ? 0 : 1);
		if (elr->lr_timeout == 0) {
			timeout = jiffies - timeout;
			if (elr->lr_sbi->s_li_wait_mult)
				timeout *= elr->lr_sbi->s_li_wait_mult;
			else
				timeout *= 20;
			elr->lr_timeout = timeout;
		}
		elr->lr_next_sched = jiffies + elr->lr_timeout;
		elr->lr_next_group = group + 1;
	}

	return ret;
}

/*
 * Remove lr_request from the list_request and free the
 * request tructure. Should be called with li_list_mtx held
 */
static void ext4_remove_li_request(struct ext4_li_request *elr)
{
	struct ext4_sb_info *sbi;

	if (!elr)
		return;

	sbi = elr->lr_sbi;

	list_del(&elr->lr_request);
	sbi->s_li_request = NULL;
	kfree(elr);
}

static void ext4_unregister_li_request(struct super_block *sb)
{
	struct ext4_li_request *elr = EXT4_SB(sb)->s_li_request;

	if (!ext4_li_info)
		return;

	mutex_lock(&ext4_li_info->li_list_mtx);
	ext4_remove_li_request(elr);
	mutex_unlock(&ext4_li_info->li_list_mtx);
}

static struct task_struct *ext4_lazyinit_task;

/*
 * This is the function where ext4lazyinit thread lives. It walks
 * through the request list searching for next scheduled filesystem.
 * When such a fs is found, run the lazy initialization request
 * (ext4_rn_li_request) and keep track of the time spend in this
 * function. Based on that time we compute next schedule time of
 * the request. When walking through the list is complete, compute
 * next waking time and put itself into sleep.
 */
static int ext4_lazyinit_thread(void *arg)
{
	struct ext4_lazy_init *eli = (struct ext4_lazy_init *)arg;
	struct list_head *pos, *n;
	struct ext4_li_request *elr;
	unsigned long next_wakeup;
	DEFINE_WAIT(wait);

	BUG_ON(NULL == eli);

	eli->li_timer.data = (unsigned long)current;
	eli->li_timer.function = ext4_lazyinode_timeout;

	eli->li_task = current;
	wake_up(&eli->li_wait_task);

cont_thread:
	while (true) {
		next_wakeup = MAX_JIFFY_OFFSET;

		mutex_lock(&eli->li_list_mtx);
		if (list_empty(&eli->li_request_list)) {
			mutex_unlock(&eli->li_list_mtx);
			goto exit_thread;
		}

		list_for_each_safe(pos, n, &eli->li_request_list) {
			elr = list_entry(pos, struct ext4_li_request,
					 lr_request);

			if (time_after_eq(jiffies, elr->lr_next_sched)) {
				if (ext4_run_li_request(elr) != 0) {
					/* error, remove the lazy_init job */
					ext4_remove_li_request(elr);
					continue;
				}
			}

			if (time_before(elr->lr_next_sched, next_wakeup))
				next_wakeup = elr->lr_next_sched;
		}
		mutex_unlock(&eli->li_list_mtx);

		if (freezing(current))
			refrigerator();

		if ((time_after_eq(jiffies, next_wakeup)) ||
		    (MAX_JIFFY_OFFSET == next_wakeup)) {
			cond_resched();
			continue;
		}

		eli->li_timer.expires = next_wakeup;
		add_timer(&eli->li_timer);
		prepare_to_wait(&eli->li_wait_daemon, &wait,
				TASK_INTERRUPTIBLE);
		if (time_before(jiffies, next_wakeup))
			schedule();
		finish_wait(&eli->li_wait_daemon, &wait);
		if (kthread_should_stop()) {
			ext4_clear_request_list();
			goto exit_thread;
		}
	}

exit_thread:
	/*
	 * It looks like the request list is empty, but we need
	 * to check it under the li_list_mtx lock, to prevent any
	 * additions into it, and of course we should lock ext4_li_mtx
	 * to atomically free the list and ext4_li_info, because at
	 * this point another ext4 filesystem could be registering
	 * new one.
	 */
	mutex_lock(&ext4_li_mtx);
	mutex_lock(&eli->li_list_mtx);
	if (!list_empty(&eli->li_request_list)) {
		mutex_unlock(&eli->li_list_mtx);
		mutex_unlock(&ext4_li_mtx);
		goto cont_thread;
	}
	mutex_unlock(&eli->li_list_mtx);
	del_timer_sync(&ext4_li_info->li_timer);
	eli->li_task = NULL;
	wake_up(&eli->li_wait_task);

	kfree(ext4_li_info);
	ext4_lazyinit_task = NULL;
	ext4_li_info = NULL;
	mutex_unlock(&ext4_li_mtx);

	return 0;
}

static void ext4_clear_request_list(void)
{
	struct list_head *pos, *n;
	struct ext4_li_request *elr;

	mutex_lock(&ext4_li_info->li_list_mtx);
	list_for_each_safe(pos, n, &ext4_li_info->li_request_list) {
		elr = list_entry(pos, struct ext4_li_request,
				 lr_request);
		ext4_remove_li_request(elr);
	}
	mutex_unlock(&ext4_li_info->li_list_mtx);
}

static int ext4_run_lazyinit_thread(void)
{
	ext4_lazyinit_task = kthread_run(ext4_lazyinit_thread,
					 ext4_li_info, "ext4lazyinit");
	if (IS_ERR(ext4_lazyinit_task)) {
		int err = PTR_ERR(ext4_lazyinit_task);
		ext4_clear_request_list();
		del_timer_sync(&ext4_li_info->li_timer);
		kfree(ext4_li_info);
		ext4_li_info = NULL;
		printk(KERN_CRIT "EXT4: error %d creating inode table "
				 "initialization thread\n",
				 err);
		return err;
	}
	ext4_li_info->li_state |= EXT4_LAZYINIT_RUNNING;

	wait_event(ext4_li_info->li_wait_task, ext4_li_info->li_task != NULL);
	return 0;
}

/*
 * Check whether it make sense to run itable init. thread or not.
 * If there is at least one uninitialized inode table, return
 * corresponding group number, else the loop goes through all
 * groups and return total number of groups.
 */
static ext4_group_t ext4_has_uninit_itable(struct super_block *sb)
{
	ext4_group_t group, ngroups = EXT4_SB(sb)->s_groups_count;
	struct ext4_group_desc *gdp = NULL;

	for (group = 0; group < ngroups; group++) {
		gdp = ext4_get_group_desc(sb, group, NULL);
		if (!gdp)
			continue;

		if (!(gdp->bg_flags & cpu_to_le16(EXT4_BG_INODE_ZEROED)))
			break;
	}

	return group;
}

static int ext4_li_info_new(void)
{
	struct ext4_lazy_init *eli = NULL;

	eli = kzalloc(sizeof(*eli), GFP_KERNEL);
	if (!eli)
		return -ENOMEM;

	eli->li_task = NULL;
	INIT_LIST_HEAD(&eli->li_request_list);
	mutex_init(&eli->li_list_mtx);

	init_waitqueue_head(&eli->li_wait_daemon);
	init_waitqueue_head(&eli->li_wait_task);
	init_timer(&eli->li_timer);
	eli->li_state |= EXT4_LAZYINIT_QUIT;

	ext4_li_info = eli;

	return 0;
}

static struct ext4_li_request *ext4_li_request_new(struct super_block *sb,
					    ext4_group_t start)
{
	struct ext4_sb_info *sbi = EXT4_SB(sb);
	struct ext4_li_request *elr;
	unsigned long rnd;

	elr = kzalloc(sizeof(*elr), GFP_KERNEL);
	if (!elr)
		return NULL;

	elr->lr_super = sb;
	elr->lr_sbi = sbi;
	elr->lr_next_group = start;

	/*
	 * Randomize first schedule time of the request to
	 * spread the inode table initialization requests
	 * better.
	 */
	get_random_bytes(&rnd, sizeof(rnd));
	elr->lr_next_sched = jiffies + (unsigned long)rnd %
			     (EXT4_DEF_LI_MAX_START_DELAY * HZ);

	return elr;
}

static int ext4_register_li_request(struct super_block *sb,
				    ext4_group_t first_not_zeroed)
{
	struct ext4_sb_info *sbi = EXT4_SB(sb);
	struct ext4_li_request *elr;
	ext4_group_t ngroups = EXT4_SB(sb)->s_groups_count;
	int ret = 0;

	if (sbi->s_li_request != NULL)
		return 0;

	if (first_not_zeroed == ngroups ||
	    (sb->s_flags & MS_RDONLY) ||
	    !test_opt(sb, INIT_INODE_TABLE)) {
		sbi->s_li_request = NULL;
		return 0;
	}

	if (first_not_zeroed == ngroups) {
		sbi->s_li_request = NULL;
		return 0;
	}

	elr = ext4_li_request_new(sb, first_not_zeroed);
	if (!elr)
		return -ENOMEM;

	mutex_lock(&ext4_li_mtx);

	if (NULL == ext4_li_info) {
		ret = ext4_li_info_new();
		if (ret)
			goto out;
	}

	mutex_lock(&ext4_li_info->li_list_mtx);
	list_add(&elr->lr_request, &ext4_li_info->li_request_list);
	mutex_unlock(&ext4_li_info->li_list_mtx);

	sbi->s_li_request = elr;

	if (!(ext4_li_info->li_state & EXT4_LAZYINIT_RUNNING)) {
		ret = ext4_run_lazyinit_thread();
		if (ret)
			goto out;
	}
out:
	mutex_unlock(&ext4_li_mtx);
	if (ret)
		kfree(elr);
	return ret;
}

/*
 * We do not need to lock anything since this is called on
 * module unload.
 */
static void ext4_destroy_lazyinit_thread(void)
{
	/*
	 * If thread exited earlier
	 * there's nothing to be done.
	 */
	if (!ext4_li_info || !ext4_lazyinit_task)
		return;

	kthread_stop(ext4_lazyinit_task);
}

static int ext4_fill_super(struct super_block *sb, void *data, int silent)
				__releases(kernel_lock)
				__acquires(kernel_lock)
{
	char *orig_data = kstrdup(data, GFP_KERNEL);
	struct buffer_head *bh;
	struct ext4_super_block *es = NULL;
	struct ext4_sb_info *sbi;
	ext4_fsblk_t block;
	ext4_fsblk_t sb_block = get_sb_block(&data);
	ext4_fsblk_t logical_sb_block;
	unsigned long offset = 0;
	unsigned long journal_devnum = 0;
	unsigned long def_mount_opts;
	struct inode *root;
	char *cp;
	const char *descr;
	int ret = -ENOMEM;
	int blocksize;
	unsigned int db_count;
	unsigned int i;
	int needs_recovery, has_huge_files;
	__u64 blocks_count;
	int err;
	unsigned int journal_ioprio = DEFAULT_JOURNAL_IOPRIO;
	ext4_group_t first_not_zeroed;

	sbi = kzalloc(sizeof(*sbi), GFP_KERNEL);
	if (!sbi)
		goto out_free_orig;

	sbi->s_blockgroup_lock =
		kzalloc(sizeof(struct blockgroup_lock), GFP_KERNEL);
	if (!sbi->s_blockgroup_lock) {
		kfree(sbi);
		goto out_free_orig;
	}
	sb->s_fs_info = sbi;
	sbi->s_mount_opt = 0;
	sbi->s_resuid = EXT4_DEF_RESUID;
	sbi->s_resgid = EXT4_DEF_RESGID;
	sbi->s_inode_readahead_blks = EXT4_DEF_INODE_READAHEAD_BLKS;
	sbi->s_sb_block = sb_block;
	if (sb->s_bdev->bd_part)
		sbi->s_sectors_written_start =
			part_stat_read(sb->s_bdev->bd_part, sectors[1]);

	/* Cleanup superblock name */
	for (cp = sb->s_id; (cp = strchr(cp, '/'));)
		*cp = '!';

	ret = -EINVAL;
	blocksize = sb_min_blocksize(sb, EXT4_MIN_BLOCK_SIZE);
	if (!blocksize) {
		ext4_msg(sb, KERN_ERR, "unable to set blocksize");
		goto out_fail;
	}

	/*
	 * The ext4 superblock will not be buffer aligned for other than 1kB
	 * block sizes.  We need to calculate the offset from buffer start.
	 */
	if (blocksize != EXT4_MIN_BLOCK_SIZE) {
		logical_sb_block = sb_block * EXT4_MIN_BLOCK_SIZE;
		offset = do_div(logical_sb_block, blocksize);
	} else {
		logical_sb_block = sb_block;
	}

	if (!(bh = sb_bread(sb, logical_sb_block))) {
		ext4_msg(sb, KERN_ERR, "unable to read superblock");
		goto out_fail;
	}
	/*
	 * Note: s_es must be initialized as soon as possible because
	 *       some ext4 macro-instructions depend on its value
	 */
	es = (struct ext4_super_block *) (((char *)bh->b_data) + offset);
	sbi->s_es = es;
	sb->s_magic = le16_to_cpu(es->s_magic);
	if (sb->s_magic != EXT4_SUPER_MAGIC)
		goto cantfind_ext4;
	sbi->s_kbytes_written = le64_to_cpu(es->s_kbytes_written);

	/* Set defaults before we parse the mount options */
	def_mount_opts = le32_to_cpu(es->s_default_mount_opts);
	set_opt(sb, INIT_INODE_TABLE);
	if (def_mount_opts & EXT4_DEFM_DEBUG)
		set_opt(sb, DEBUG);
	if (def_mount_opts & EXT4_DEFM_BSDGROUPS) {
		ext4_msg(sb, KERN_WARNING, deprecated_msg, "bsdgroups",
			"2.6.38");
		set_opt(sb, GRPID);
	}
	if (def_mount_opts & EXT4_DEFM_UID16)
		set_opt(sb, NO_UID32);
#ifdef CONFIG_EXT4_FS_XATTR
	if (def_mount_opts & EXT4_DEFM_XATTR_USER)
		set_opt(sb, XATTR_USER);
#endif
#ifdef CONFIG_EXT4_FS_POSIX_ACL
	if (def_mount_opts & EXT4_DEFM_ACL)
		set_opt(sb, POSIX_ACL);
#endif
	if ((def_mount_opts & EXT4_DEFM_JMODE) == EXT4_DEFM_JMODE_DATA)
		set_opt(sb, JOURNAL_DATA);
	else if ((def_mount_opts & EXT4_DEFM_JMODE) == EXT4_DEFM_JMODE_ORDERED)
		set_opt(sb, ORDERED_DATA);
	else if ((def_mount_opts & EXT4_DEFM_JMODE) == EXT4_DEFM_JMODE_WBACK)
		set_opt(sb, WRITEBACK_DATA);

	if (le16_to_cpu(sbi->s_es->s_errors) == EXT4_ERRORS_PANIC)
		set_opt(sb, ERRORS_PANIC);
	else if (le16_to_cpu(sbi->s_es->s_errors) == EXT4_ERRORS_CONTINUE)
		set_opt(sb, ERRORS_CONT);
	else
		set_opt(sb, ERRORS_RO);
	if (def_mount_opts & EXT4_DEFM_BLOCK_VALIDITY)
		set_opt(sb, BLOCK_VALIDITY);
	if (def_mount_opts & EXT4_DEFM_DISCARD)
		set_opt(sb, DISCARD);

	sbi->s_resuid = le16_to_cpu(es->s_def_resuid);
	sbi->s_resgid = le16_to_cpu(es->s_def_resgid);
	sbi->s_commit_interval = JBD2_DEFAULT_MAX_COMMIT_AGE * HZ;
	sbi->s_min_batch_time = EXT4_DEF_MIN_BATCH_TIME;
	sbi->s_max_batch_time = EXT4_DEF_MAX_BATCH_TIME;

	if ((def_mount_opts & EXT4_DEFM_NOBARRIER) == 0)
		set_opt(sb, BARRIER);

	/*
	 * enable delayed allocation by default
	 * Use -o nodelalloc to turn it off
	 */
	if (!IS_EXT3_SB(sb) &&
	    ((def_mount_opts & EXT4_DEFM_NODELALLOC) == 0))
		set_opt(sb, DELALLOC);

	if (!parse_options((char *) sbi->s_es->s_mount_opts, sb,
			   &journal_devnum, &journal_ioprio, NULL, 0)) {
		ext4_msg(sb, KERN_WARNING,
			 "failed to parse options in superblock: %s",
			 sbi->s_es->s_mount_opts);
	}
	if (!parse_options((char *) data, sb, &journal_devnum,
			   &journal_ioprio, NULL, 0))
		goto failed_mount;

	sb->s_flags = (sb->s_flags & ~MS_POSIXACL) |
		(test_opt(sb, POSIX_ACL) ? MS_POSIXACL : 0);

	if (le32_to_cpu(es->s_rev_level) == EXT4_GOOD_OLD_REV &&
	    (EXT4_HAS_COMPAT_FEATURE(sb, ~0U) ||
	     EXT4_HAS_RO_COMPAT_FEATURE(sb, ~0U) ||
	     EXT4_HAS_INCOMPAT_FEATURE(sb, ~0U)))
		ext4_msg(sb, KERN_WARNING,
		       "feature flags set on rev 0 fs, "
		       "running e2fsck is recommended");

	/*
	 * Check feature flags regardless of the revision level, since we
	 * previously didn't change the revision level when setting the flags,
	 * so there is a chance incompat flags are set on a rev 0 filesystem.
	 */
	if (!ext4_feature_set_ok(sb, (sb->s_flags & MS_RDONLY)))
		goto failed_mount;

	blocksize = BLOCK_SIZE << le32_to_cpu(es->s_log_block_size);

#ifdef CONFIG_EXT4_FS_SNAPSHOT_FILE
	/* Enforce snapshots blocksize == pagesize */
	if (EXT4_SNAPSHOTS(sb) && blocksize != PAGE_SIZE) {
		ext4_msg(sb, KERN_ERR,
				"snapshots require that filesystem blocksize "
				"(%d) be equal to system page size (%lu)",
				blocksize, PAGE_SIZE);
		goto failed_mount;
	}

#endif
	if (blocksize < EXT4_MIN_BLOCK_SIZE ||
	    blocksize > EXT4_MAX_BLOCK_SIZE) {
		ext4_msg(sb, KERN_ERR,
		       "Unsupported filesystem blocksize %d", blocksize);
		goto failed_mount;
	}

	if (sb->s_blocksize != blocksize) {
		/* Validate the filesystem blocksize */
		if (!sb_set_blocksize(sb, blocksize)) {
			ext4_msg(sb, KERN_ERR, "bad block size %d",
					blocksize);
			goto failed_mount;
		}

		brelse(bh);
		logical_sb_block = sb_block * EXT4_MIN_BLOCK_SIZE;
		offset = do_div(logical_sb_block, blocksize);
		bh = sb_bread(sb, logical_sb_block);
		if (!bh) {
			ext4_msg(sb, KERN_ERR,
			       "Can't read superblock on 2nd try");
			goto failed_mount;
		}
		es = (struct ext4_super_block *)(((char *)bh->b_data) + offset);
		sbi->s_es = es;
		if (es->s_magic != cpu_to_le16(EXT4_SUPER_MAGIC)) {
			ext4_msg(sb, KERN_ERR,
			       "Magic mismatch, very weird!");
			goto failed_mount;
		}
	}

	has_huge_files = EXT4_HAS_RO_COMPAT_FEATURE(sb,
				EXT4_FEATURE_RO_COMPAT_HUGE_FILE);
#ifdef CONFIG_EXT4_FS_SNAPSHOT_FILE_HUGE
	if (EXT4_SNAPSHOTS(sb))
		/* Snapshot files are huge files */
		has_huge_files = 1;
#endif
	sbi->s_bitmap_maxbytes = ext4_max_bitmap_size(sb->s_blocksize_bits,
						      has_huge_files);
	sb->s_maxbytes = ext4_max_size(sb->s_blocksize_bits, has_huge_files);

	if (le32_to_cpu(es->s_rev_level) == EXT4_GOOD_OLD_REV) {
		sbi->s_inode_size = EXT4_GOOD_OLD_INODE_SIZE;
		sbi->s_first_ino = EXT4_GOOD_OLD_FIRST_INO;
	} else {
		sbi->s_inode_size = le16_to_cpu(es->s_inode_size);
		sbi->s_first_ino = le32_to_cpu(es->s_first_ino);
		if ((sbi->s_inode_size < EXT4_GOOD_OLD_INODE_SIZE) ||
		    (!is_power_of_2(sbi->s_inode_size)) ||
		    (sbi->s_inode_size > blocksize)) {
			ext4_msg(sb, KERN_ERR,
			       "unsupported inode size: %d",
			       sbi->s_inode_size);
			goto failed_mount;
		}
		if (sbi->s_inode_size > EXT4_GOOD_OLD_INODE_SIZE)
			sb->s_time_gran = 1 << (EXT4_EPOCH_BITS - 2);
	}

	sbi->s_desc_size = le16_to_cpu(es->s_desc_size);
	if (EXT4_HAS_INCOMPAT_FEATURE(sb, EXT4_FEATURE_INCOMPAT_64BIT)) {
		if (sbi->s_desc_size < EXT4_MIN_DESC_SIZE_64BIT ||
		    sbi->s_desc_size > EXT4_MAX_DESC_SIZE ||
		    !is_power_of_2(sbi->s_desc_size)) {
			ext4_msg(sb, KERN_ERR,
			       "unsupported descriptor size %lu",
			       sbi->s_desc_size);
			goto failed_mount;
		}
	} else
		sbi->s_desc_size = EXT4_MIN_DESC_SIZE;

	sbi->s_blocks_per_group = le32_to_cpu(es->s_blocks_per_group);
	sbi->s_inodes_per_group = le32_to_cpu(es->s_inodes_per_group);
	if (EXT4_INODE_SIZE(sb) == 0 || EXT4_INODES_PER_GROUP(sb) == 0)
		goto cantfind_ext4;

	sbi->s_inodes_per_block = blocksize / EXT4_INODE_SIZE(sb);
	if (sbi->s_inodes_per_block == 0)
		goto cantfind_ext4;
	sbi->s_itb_per_group = sbi->s_inodes_per_group /
					sbi->s_inodes_per_block;
	sbi->s_desc_per_block = blocksize / EXT4_DESC_SIZE(sb);
	sbi->s_sbh = bh;
	sbi->s_mount_state = le16_to_cpu(es->s_state);
	sbi->s_addr_per_block_bits = ilog2(EXT4_ADDR_PER_BLOCK(sb));
	sbi->s_desc_per_block_bits = ilog2(EXT4_DESC_PER_BLOCK(sb));

	for (i = 0; i < 4; i++)
		sbi->s_hash_seed[i] = le32_to_cpu(es->s_hash_seed[i]);
	sbi->s_def_hash_version = es->s_def_hash_version;
	i = le32_to_cpu(es->s_flags);
	if (i & EXT2_FLAGS_UNSIGNED_HASH)
		sbi->s_hash_unsigned = 3;
	else if ((i & EXT2_FLAGS_SIGNED_HASH) == 0) {
#ifdef __CHAR_UNSIGNED__
		es->s_flags |= cpu_to_le32(EXT2_FLAGS_UNSIGNED_HASH);
		sbi->s_hash_unsigned = 3;
#else
		es->s_flags |= cpu_to_le32(EXT2_FLAGS_SIGNED_HASH);
#endif
		sb->s_dirt = 1;
	}

	if (sbi->s_blocks_per_group > blocksize * 8) {
		ext4_msg(sb, KERN_ERR,
		       "#blocks per group too big: %lu",
		       sbi->s_blocks_per_group);
		goto failed_mount;
	}
	if (sbi->s_inodes_per_group > blocksize * 8) {
		ext4_msg(sb, KERN_ERR,
		       "#inodes per group too big: %lu",
		       sbi->s_inodes_per_group);
		goto failed_mount;
	}

	/*
	 * Test whether we have more sectors than will fit in sector_t,
	 * and whether the max offset is addressable by the page cache.
	 */
	err = generic_check_addressable(sb->s_blocksize_bits,
					ext4_blocks_count(es));
	if (err) {
		ext4_msg(sb, KERN_ERR, "filesystem"
			 " too large to mount safely on this system");
		if (sizeof(sector_t) < 8)
			ext4_msg(sb, KERN_WARNING, "CONFIG_LBDAF not enabled");
		ret = err;
		goto failed_mount;
	}

	if (EXT4_BLOCKS_PER_GROUP(sb) == 0)
		goto cantfind_ext4;

	/* check blocks count against device size */
	blocks_count = sb->s_bdev->bd_inode->i_size >> sb->s_blocksize_bits;
	if (blocks_count && ext4_blocks_count(es) > blocks_count) {
		ext4_msg(sb, KERN_WARNING, "bad geometry: block count %llu "
		       "exceeds size of device (%llu blocks)",
		       ext4_blocks_count(es), blocks_count);
		goto failed_mount;
	}

	/*
	 * It makes no sense for the first data block to be beyond the end
	 * of the filesystem.
	 */
	if (le32_to_cpu(es->s_first_data_block) >= ext4_blocks_count(es)) {
                ext4_msg(sb, KERN_WARNING, "bad geometry: first data"
			 "block %u is beyond end of filesystem (%llu)",
			 le32_to_cpu(es->s_first_data_block),
			 ext4_blocks_count(es));
		goto failed_mount;
	}
	blocks_count = (ext4_blocks_count(es) -
			le32_to_cpu(es->s_first_data_block) +
			EXT4_BLOCKS_PER_GROUP(sb) - 1);
	do_div(blocks_count, EXT4_BLOCKS_PER_GROUP(sb));
	if (blocks_count > ((uint64_t)1<<32) - EXT4_DESC_PER_BLOCK(sb)) {
		ext4_msg(sb, KERN_WARNING, "groups count too large: %u "
		       "(block count %llu, first data block %u, "
		       "blocks per group %lu)", sbi->s_groups_count,
		       ext4_blocks_count(es),
		       le32_to_cpu(es->s_first_data_block),
		       EXT4_BLOCKS_PER_GROUP(sb));
		goto failed_mount;
	}
	sbi->s_groups_count = blocks_count;
	sbi->s_blockfile_groups = min_t(ext4_group_t, sbi->s_groups_count,
			(EXT4_MAX_BLOCK_FILE_PHYS / EXT4_BLOCKS_PER_GROUP(sb)));
	db_count = (sbi->s_groups_count + EXT4_DESC_PER_BLOCK(sb) - 1) /
		   EXT4_DESC_PER_BLOCK(sb);
	sbi->s_group_desc = kmalloc(db_count * sizeof(struct buffer_head *),
				    GFP_KERNEL);
	if (sbi->s_group_desc == NULL) {
		ext4_msg(sb, KERN_ERR, "not enough memory");
		goto failed_mount;
	}

#ifdef CONFIG_PROC_FS
	if (ext4_proc_root)
		sbi->s_proc = proc_mkdir(sb->s_id, ext4_proc_root);
#endif

	bgl_lock_init(sbi->s_blockgroup_lock);

	for (i = 0; i < db_count; i++) {
		block = descriptor_loc(sb, logical_sb_block, i);
		sbi->s_group_desc[i] = sb_bread(sb, block);
		if (!sbi->s_group_desc[i]) {
			ext4_msg(sb, KERN_ERR,
			       "can't read group descriptor %d", i);
			db_count = i;
			goto failed_mount2;
		}
	}
	if (!ext4_check_descriptors(sb, &first_not_zeroed)) {
		ext4_msg(sb, KERN_ERR, "group descriptors corrupted!");
		goto failed_mount2;
	}
	if (EXT4_HAS_INCOMPAT_FEATURE(sb, EXT4_FEATURE_INCOMPAT_FLEX_BG))
		if (!ext4_fill_flex_info(sb)) {
			ext4_msg(sb, KERN_ERR,
			       "unable to initialize "
			       "flex_bg meta info!");
			goto failed_mount2;
		}

	sbi->s_gdb_count = db_count;
	get_random_bytes(&sbi->s_next_generation, sizeof(u32));
	spin_lock_init(&sbi->s_next_gen_lock);

	err = percpu_counter_init(&sbi->s_freeblocks_counter,
			ext4_count_free_blocks(sb));
	if (!err) {
		err = percpu_counter_init(&sbi->s_freeinodes_counter,
				ext4_count_free_inodes(sb));
	}
	if (!err) {
		err = percpu_counter_init(&sbi->s_dirs_counter,
				ext4_count_dirs(sb));
	}
	if (!err) {
		err = percpu_counter_init(&sbi->s_dirtyblocks_counter, 0);
	}
	if (err) {
		ext4_msg(sb, KERN_ERR, "insufficient memory");
		goto failed_mount3;
	}

	sbi->s_stripe = ext4_get_stripe_size(sbi);
	sbi->s_max_writeback_mb_bump = 128;

	/*
	 * set up enough so that it can read an inode
	 */
	if (!test_opt(sb, NOLOAD) &&
	    EXT4_HAS_COMPAT_FEATURE(sb, EXT4_FEATURE_COMPAT_HAS_JOURNAL))
		sb->s_op = &ext4_sops;
	else
		sb->s_op = &ext4_nojournal_sops;
	sb->s_export_op = &ext4_export_ops;
	sb->s_xattr = ext4_xattr_handlers;
#ifdef CONFIG_QUOTA
	sb->s_qcop = &ext4_qctl_operations;
	sb->dq_op = &ext4_quota_operations;
#endif
	INIT_LIST_HEAD(&sbi->s_orphan); /* unlinked but open files */
	mutex_init(&sbi->s_orphan_lock);
	mutex_init(&sbi->s_resize_lock);

	sb->s_root = NULL;

#ifdef CONFIG_EXT4_FS_SNAPSHOT_FILE
	mutex_init(&sbi->s_snapshot_mutex);
	sbi->s_active_snapshot = NULL;
#ifdef CONFIG_EXT4_FS_SNAPSHOT_LIST
	INIT_LIST_HEAD(&sbi->s_snapshot_list); /* snapshot files */
#endif

#endif
	needs_recovery = (es->s_last_orphan != 0 ||
			  EXT4_HAS_INCOMPAT_FEATURE(sb,
				    EXT4_FEATURE_INCOMPAT_RECOVER));

	/*
	 * The first inode we look at is the journal inode.  Don't try
	 * root first: it may be modified in the journal!
	 */
	if (!test_opt(sb, NOLOAD) &&
	    EXT4_HAS_COMPAT_FEATURE(sb, EXT4_FEATURE_COMPAT_HAS_JOURNAL)) {
		if (ext4_load_journal(sb, es, journal_devnum))
			goto failed_mount3;
	} else if (test_opt(sb, NOLOAD) && !(sb->s_flags & MS_RDONLY) &&
	      EXT4_HAS_INCOMPAT_FEATURE(sb, EXT4_FEATURE_INCOMPAT_RECOVER)) {
		ext4_msg(sb, KERN_ERR, "required journal recovery "
		       "suppressed and not mounted read-only");
		goto failed_mount_wq;
	} else {
		clear_opt(sb, DATA_FLAGS);
		set_opt(sb, WRITEBACK_DATA);
		sbi->s_journal = NULL;
		needs_recovery = 0;
		goto no_journal;
	}

	if (ext4_blocks_count(es) > 0xffffffffULL &&
	    !jbd2_journal_set_features(EXT4_SB(sb)->s_journal, 0, 0,
				       JBD2_FEATURE_INCOMPAT_64BIT)) {
		ext4_msg(sb, KERN_ERR, "Failed to set 64-bit journal feature");
		goto failed_mount_wq;
	}

	if (test_opt(sb, JOURNAL_ASYNC_COMMIT)) {
		jbd2_journal_set_features(sbi->s_journal,
				JBD2_FEATURE_COMPAT_CHECKSUM, 0,
				JBD2_FEATURE_INCOMPAT_ASYNC_COMMIT);
	} else if (test_opt(sb, JOURNAL_CHECKSUM)) {
		jbd2_journal_set_features(sbi->s_journal,
				JBD2_FEATURE_COMPAT_CHECKSUM, 0, 0);
		jbd2_journal_clear_features(sbi->s_journal, 0, 0,
				JBD2_FEATURE_INCOMPAT_ASYNC_COMMIT);
	} else {
		jbd2_journal_clear_features(sbi->s_journal,
				JBD2_FEATURE_COMPAT_CHECKSUM, 0,
				JBD2_FEATURE_INCOMPAT_ASYNC_COMMIT);
	}

	/* We have now updated the journal if required, so we can
	 * validate the data journaling mode. */
	switch (test_opt(sb, DATA_FLAGS)) {
	case 0:
		/* No mode set, assume a default based on the journal
		 * capabilities: ORDERED_DATA if the journal can
		 * cope, else JOURNAL_DATA
		 */
		if (jbd2_journal_check_available_features
		    (sbi->s_journal, 0, 0, JBD2_FEATURE_INCOMPAT_REVOKE))
			set_opt(sb, ORDERED_DATA);
		else
			set_opt(sb, JOURNAL_DATA);
		break;

	case EXT4_MOUNT_ORDERED_DATA:
	case EXT4_MOUNT_WRITEBACK_DATA:
		if (!jbd2_journal_check_available_features
		    (sbi->s_journal, 0, 0, JBD2_FEATURE_INCOMPAT_REVOKE)) {
			ext4_msg(sb, KERN_ERR, "Journal does not support "
			       "requested data journaling mode");
			goto failed_mount_wq;
		}
	default:
		break;
	}
	set_task_ioprio(sbi->s_journal->j_task, journal_ioprio);

	/*
	 * The journal may have updated the bg summary counts, so we
	 * need to update the global counters.
	 */
	percpu_counter_set(&sbi->s_freeblocks_counter,
			   ext4_count_free_blocks(sb));
	percpu_counter_set(&sbi->s_freeinodes_counter,
			   ext4_count_free_inodes(sb));
	percpu_counter_set(&sbi->s_dirs_counter,
			   ext4_count_dirs(sb));
	percpu_counter_set(&sbi->s_dirtyblocks_counter, 0);

no_journal:
	EXT4_SB(sb)->dio_unwritten_wq = create_workqueue("ext4-dio-unwritten");
	if (!EXT4_SB(sb)->dio_unwritten_wq) {
		printk(KERN_ERR "EXT4-fs: failed to create DIO workqueue\n");
		goto failed_mount_wq;
	}

#ifdef CONFIG_EXT4_FS_SNAPSHOT
	/* Enforce journal ordered mode with snapshots */
	if (EXT4_SNAPSHOTS(sb) && !(sb->s_flags & MS_RDONLY) &&
		(!EXT4_SB(sb)->s_journal ||
		 test_opt(sb, DATA_FLAGS) != EXT4_MOUNT_ORDERED_DATA)) {
		ext4_msg(sb, KERN_ERR,
				"snapshots require journal ordered mode");
		goto failed_mount4;
	}

#endif
	/*
	 * The jbd2_journal_load will have done any necessary log recovery,
	 * so we can safely mount the rest of the filesystem now.
	 */

	root = ext4_iget(sb, EXT4_ROOT_INO);
	if (IS_ERR(root)) {
		ext4_msg(sb, KERN_ERR, "get root inode failed");
		ret = PTR_ERR(root);
		goto failed_mount4;
	}
	if (!S_ISDIR(root->i_mode) || !root->i_blocks || !root->i_size) {
		iput(root);
		ext4_msg(sb, KERN_ERR, "corrupt root inode, run e2fsck");
		goto failed_mount4;
	}
	sb->s_root = d_alloc_root(root);
	if (!sb->s_root) {
		ext4_msg(sb, KERN_ERR, "get root dentry failed");
		iput(root);
		ret = -ENOMEM;
		goto failed_mount4;
	}

	ext4_setup_super(sb, es, sb->s_flags & MS_RDONLY);

	/* determine the minimum size of new large inodes, if present */
	if (sbi->s_inode_size > EXT4_GOOD_OLD_INODE_SIZE) {
		sbi->s_want_extra_isize = sizeof(struct ext4_inode) -
						     EXT4_GOOD_OLD_INODE_SIZE;
		if (EXT4_HAS_RO_COMPAT_FEATURE(sb,
				       EXT4_FEATURE_RO_COMPAT_EXTRA_ISIZE)) {
			if (sbi->s_want_extra_isize <
			    le16_to_cpu(es->s_want_extra_isize))
				sbi->s_want_extra_isize =
					le16_to_cpu(es->s_want_extra_isize);
			if (sbi->s_want_extra_isize <
			    le16_to_cpu(es->s_min_extra_isize))
				sbi->s_want_extra_isize =
					le16_to_cpu(es->s_min_extra_isize);
		}
	}
	/* Check if enough inode space is available */
	if (EXT4_GOOD_OLD_INODE_SIZE + sbi->s_want_extra_isize >
							sbi->s_inode_size) {
		sbi->s_want_extra_isize = sizeof(struct ext4_inode) -
						       EXT4_GOOD_OLD_INODE_SIZE;
		ext4_msg(sb, KERN_INFO, "required extra inode space not"
			 "available");
	}

	if (test_opt(sb, DELALLOC) &&
	    (test_opt(sb, DATA_FLAGS) == EXT4_MOUNT_JOURNAL_DATA)) {
		ext4_msg(sb, KERN_WARNING, "Ignoring delalloc option - "
			 "requested data journaling mode");
		clear_opt(sb, DELALLOC);
	}
	if (test_opt(sb, DIOREAD_NOLOCK)) {
		if (test_opt(sb, DATA_FLAGS) == EXT4_MOUNT_JOURNAL_DATA) {
			ext4_msg(sb, KERN_WARNING, "Ignoring dioread_nolock "
				"option - requested data journaling mode");
			clear_opt(sb, DIOREAD_NOLOCK);
		}
		if (sb->s_blocksize < PAGE_SIZE) {
			ext4_msg(sb, KERN_WARNING, "Ignoring dioread_nolock "
				"option - block size is too small");
			clear_opt(sb, DIOREAD_NOLOCK);
		}
	}

	err = ext4_setup_system_zone(sb);
	if (err) {
		ext4_msg(sb, KERN_ERR, "failed to initialize system "
			 "zone (%d)", err);
		goto failed_mount4;
	}

	ext4_ext_init(sb);
	err = ext4_mb_init(sb, needs_recovery);
	if (err) {
		ext4_msg(sb, KERN_ERR, "failed to initialize mballoc (%d)",
			 err);
		goto failed_mount4;
	}

	err = ext4_register_li_request(sb, first_not_zeroed);
	if (err)
		goto failed_mount4;

	sbi->s_kobj.kset = ext4_kset;
	init_completion(&sbi->s_kobj_unregister);
	err = kobject_init_and_add(&sbi->s_kobj, &ext4_ktype, NULL,
				   "%s", sb->s_id);
	if (err) {
		ext4_mb_release(sb);
		ext4_ext_release(sb);
		goto failed_mount4;
	};

#ifdef CONFIG_EXT4_FS_SNAPSHOT_FILE
	if (EXT4_SNAPSHOTS(sb) &&
			ext4_snapshot_load(sb, es, sb->s_flags & MS_RDONLY))
		/* XXX: how can we fail and force read-only at this point? */
		ext4_error(sb, "load snapshot failed\n");
#endif
	EXT4_SB(sb)->s_mount_state |= EXT4_ORPHAN_FS;
	ext4_orphan_cleanup(sb, es);
	EXT4_SB(sb)->s_mount_state &= ~EXT4_ORPHAN_FS;
	if (needs_recovery) {
		ext4_msg(sb, KERN_INFO, "recovery complete");
		ext4_mark_recovery_complete(sb, es);
	}
	if (EXT4_SB(sb)->s_journal) {
		if (test_opt(sb, DATA_FLAGS) == EXT4_MOUNT_JOURNAL_DATA)
			descr = " journalled data mode";
		else if (test_opt(sb, DATA_FLAGS) == EXT4_MOUNT_ORDERED_DATA)
			descr = " ordered data mode";
		else
			descr = " writeback data mode";
	} else
		descr = "out journal";

	ext4_msg(sb, KERN_INFO, "mounted filesystem with%s. "
		 "Opts: %s%s%s", descr, sbi->s_es->s_mount_opts,
		 *sbi->s_es->s_mount_opts ? "; " : "", orig_data);

	init_timer(&sbi->s_err_report);
	sbi->s_err_report.function = print_daily_error_info;
	sbi->s_err_report.data = (unsigned long) sb;
	if (es->s_error_count)
		mod_timer(&sbi->s_err_report, jiffies + 300*HZ); /* 5 minutes */

	kfree(orig_data);
	return 0;

cantfind_ext4:
	if (!silent)
		ext4_msg(sb, KERN_ERR, "VFS: Can't find ext4 filesystem");
	goto failed_mount;

failed_mount4:
	ext4_msg(sb, KERN_ERR, "mount failed");
	destroy_workqueue(EXT4_SB(sb)->dio_unwritten_wq);
failed_mount_wq:
	ext4_release_system_zone(sb);
	if (sbi->s_journal) {
		jbd2_journal_destroy(sbi->s_journal);
		sbi->s_journal = NULL;
	}
failed_mount3:
	if (sbi->s_flex_groups) {
		if (is_vmalloc_addr(sbi->s_flex_groups))
			vfree(sbi->s_flex_groups);
		else
			kfree(sbi->s_flex_groups);
	}
	percpu_counter_destroy(&sbi->s_freeblocks_counter);
	percpu_counter_destroy(&sbi->s_freeinodes_counter);
	percpu_counter_destroy(&sbi->s_dirs_counter);
	percpu_counter_destroy(&sbi->s_dirtyblocks_counter);
failed_mount2:
	for (i = 0; i < db_count; i++)
		brelse(sbi->s_group_desc[i]);
	kfree(sbi->s_group_desc);
failed_mount:
	if (sbi->s_proc) {
		remove_proc_entry(sb->s_id, ext4_proc_root);
	}
#ifdef CONFIG_QUOTA
	for (i = 0; i < MAXQUOTAS; i++)
		kfree(sbi->s_qf_names[i]);
#endif
	ext4_blkdev_remove(sbi);
	brelse(bh);
out_fail:
	sb->s_fs_info = NULL;
	kfree(sbi->s_blockgroup_lock);
	kfree(sbi);
out_free_orig:
	kfree(orig_data);
	return ret;
}

/*
 * Setup any per-fs journal parameters now.  We'll do this both on
 * initial mount, once the journal has been initialised but before we've
 * done any recovery; and again on any subsequent remount.
 */
static void ext4_init_journal_params(struct super_block *sb, journal_t *journal)
{
	struct ext4_sb_info *sbi = EXT4_SB(sb);

	journal->j_commit_interval = sbi->s_commit_interval;
	journal->j_min_batch_time = sbi->s_min_batch_time;
	journal->j_max_batch_time = sbi->s_max_batch_time;

	write_lock(&journal->j_state_lock);
	if (test_opt(sb, BARRIER))
		journal->j_flags |= JBD2_BARRIER;
	else
		journal->j_flags &= ~JBD2_BARRIER;
	if (test_opt(sb, DATA_ERR_ABORT))
		journal->j_flags |= JBD2_ABORT_ON_SYNCDATA_ERR;
	else
		journal->j_flags &= ~JBD2_ABORT_ON_SYNCDATA_ERR;
	write_unlock(&journal->j_state_lock);
}

static journal_t *ext4_get_journal(struct super_block *sb,
				   unsigned int journal_inum)
{
	struct inode *journal_inode;
	journal_t *journal;

	BUG_ON(!EXT4_HAS_COMPAT_FEATURE(sb, EXT4_FEATURE_COMPAT_HAS_JOURNAL));

	/* First, test for the existence of a valid inode on disk.  Bad
	 * things happen if we iget() an unused inode, as the subsequent
	 * iput() will try to delete it. */

	journal_inode = ext4_iget(sb, journal_inum);
	if (IS_ERR(journal_inode)) {
		ext4_msg(sb, KERN_ERR, "no journal found");
		return NULL;
	}
	if (!journal_inode->i_nlink) {
		make_bad_inode(journal_inode);
		iput(journal_inode);
		ext4_msg(sb, KERN_ERR, "journal inode is deleted");
		return NULL;
	}

	jbd_debug(2, "Journal inode found at %p: %lld bytes\n",
		  journal_inode, journal_inode->i_size);
	if (!S_ISREG(journal_inode->i_mode)) {
		ext4_msg(sb, KERN_ERR, "invalid journal inode");
		iput(journal_inode);
		return NULL;
	}

#ifdef CONFIG_EXT4_FS_SNAPSHOT_JOURNAL_CREDITS
	if (EXT4_SNAPSHOTS(sb) &&
			(journal_inode->i_size >> EXT4_BLOCK_SIZE_BITS(sb)) <
			EXT4_MIN_JOURNAL_BLOCKS) {
		ext4_msg(sb, KERN_ERR,
			"journal is too small (%lld < %u) for snapshots",
			journal_inode->i_size >> EXT4_BLOCK_SIZE_BITS(sb),
			EXT4_MIN_JOURNAL_BLOCKS);
		iput(journal_inode);
		return NULL;
	}

	if (EXT4_SNAPSHOTS(sb) &&
			(journal_inode->i_size >> EXT4_BLOCK_SIZE_BITS(sb)) <
			EXT4_BIG_JOURNAL_BLOCKS) {
		snapshot_debug(1, "warning: journal is not big enough "
			"(%lld < %u) - this might affect concurrent "
			"filesystem writers performance!\n",
			journal_inode->i_size >> EXT4_BLOCK_SIZE_BITS(sb),
			EXT4_BIG_JOURNAL_BLOCKS);
	}

#endif
	journal = jbd2_journal_init_inode(journal_inode);
	if (!journal) {
		ext4_msg(sb, KERN_ERR, "Could not load journal inode");
		iput(journal_inode);
		return NULL;
	}
	journal->j_private = sb;
	ext4_init_journal_params(sb, journal);
	return journal;
}

static journal_t *ext4_get_dev_journal(struct super_block *sb,
				       dev_t j_dev)
{
	struct buffer_head *bh;
	journal_t *journal;
	ext4_fsblk_t start;
	ext4_fsblk_t len;
	int hblock, blocksize;
	ext4_fsblk_t sb_block;
	unsigned long offset;
	struct ext4_super_block *es;
	struct block_device *bdev;

	BUG_ON(!EXT4_HAS_COMPAT_FEATURE(sb, EXT4_FEATURE_COMPAT_HAS_JOURNAL));

	bdev = ext4_blkdev_get(j_dev, sb);
	if (bdev == NULL)
		return NULL;

	blocksize = sb->s_blocksize;
	hblock = bdev_logical_block_size(bdev);
	if (blocksize < hblock) {
		ext4_msg(sb, KERN_ERR,
			"blocksize too small for journal device");
		goto out_bdev;
	}

	sb_block = EXT4_MIN_BLOCK_SIZE / blocksize;
	offset = EXT4_MIN_BLOCK_SIZE % blocksize;
	set_blocksize(bdev, blocksize);
	if (!(bh = __bread(bdev, sb_block, blocksize))) {
		ext4_msg(sb, KERN_ERR, "couldn't read superblock of "
		       "external journal");
		goto out_bdev;
	}

	es = (struct ext4_super_block *) (((char *)bh->b_data) + offset);
	if ((le16_to_cpu(es->s_magic) != EXT4_SUPER_MAGIC) ||
	    !(le32_to_cpu(es->s_feature_incompat) &
	      EXT4_FEATURE_INCOMPAT_JOURNAL_DEV)) {
		ext4_msg(sb, KERN_ERR, "external journal has "
					"bad superblock");
		brelse(bh);
		goto out_bdev;
	}

	if (memcmp(EXT4_SB(sb)->s_es->s_journal_uuid, es->s_uuid, 16)) {
		ext4_msg(sb, KERN_ERR, "journal UUID does not match");
		brelse(bh);
		goto out_bdev;
	}

	len = ext4_blocks_count(es);
	start = sb_block + 1;
	brelse(bh);	/* we're done with the superblock */

	journal = jbd2_journal_init_dev(bdev, sb->s_bdev,
					start, len, blocksize);
	if (!journal) {
		ext4_msg(sb, KERN_ERR, "failed to create device journal");
		goto out_bdev;
	}
	journal->j_private = sb;
	ll_rw_block(READ, 1, &journal->j_sb_buffer);
	wait_on_buffer(journal->j_sb_buffer);
	if (!buffer_uptodate(journal->j_sb_buffer)) {
		ext4_msg(sb, KERN_ERR, "I/O error on journal device");
		goto out_journal;
	}
	if (be32_to_cpu(journal->j_superblock->s_nr_users) != 1) {
		ext4_msg(sb, KERN_ERR, "External journal has more than one "
					"user (unsupported) - %d",
			be32_to_cpu(journal->j_superblock->s_nr_users));
		goto out_journal;
	}
	EXT4_SB(sb)->journal_bdev = bdev;
	ext4_init_journal_params(sb, journal);
	return journal;

out_journal:
	jbd2_journal_destroy(journal);
out_bdev:
	ext4_blkdev_put(bdev);
	return NULL;
}

static int ext4_load_journal(struct super_block *sb,
			     struct ext4_super_block *es,
			     unsigned long journal_devnum)
{
	journal_t *journal;
	unsigned int journal_inum = le32_to_cpu(es->s_journal_inum);
	dev_t journal_dev;
	int err = 0;
	int really_read_only;

	BUG_ON(!EXT4_HAS_COMPAT_FEATURE(sb, EXT4_FEATURE_COMPAT_HAS_JOURNAL));

	if (journal_devnum &&
	    journal_devnum != le32_to_cpu(es->s_journal_dev)) {
		ext4_msg(sb, KERN_INFO, "external journal device major/minor "
			"numbers have changed");
		journal_dev = new_decode_dev(journal_devnum);
	} else
		journal_dev = new_decode_dev(le32_to_cpu(es->s_journal_dev));

	really_read_only = bdev_read_only(sb->s_bdev);

	/*
	 * Are we loading a blank journal or performing recovery after a
	 * crash?  For recovery, we need to check in advance whether we
	 * can get read-write access to the device.
	 */
	if (EXT4_HAS_INCOMPAT_FEATURE(sb, EXT4_FEATURE_INCOMPAT_RECOVER)) {
		if (sb->s_flags & MS_RDONLY) {
			ext4_msg(sb, KERN_INFO, "INFO: recovery "
					"required on readonly filesystem");
			if (really_read_only) {
				ext4_msg(sb, KERN_ERR, "write access "
					"unavailable, cannot proceed");
				return -EROFS;
			}
			ext4_msg(sb, KERN_INFO, "write access will "
			       "be enabled during recovery");
		}
	}

	if (journal_inum && journal_dev) {
		ext4_msg(sb, KERN_ERR, "filesystem has both journal "
		       "and inode journals!");
		return -EINVAL;
	}

	if (journal_inum) {
		if (!(journal = ext4_get_journal(sb, journal_inum)))
			return -EINVAL;
	} else {
		if (!(journal = ext4_get_dev_journal(sb, journal_dev)))
			return -EINVAL;
	}

	if (!(journal->j_flags & JBD2_BARRIER))
		ext4_msg(sb, KERN_INFO, "barriers disabled");

	if (!really_read_only && test_opt(sb, UPDATE_JOURNAL)) {
		err = jbd2_journal_update_format(journal);
		if (err)  {
			ext4_msg(sb, KERN_ERR, "error updating journal");
			jbd2_journal_destroy(journal);
			return err;
		}
	}

	if (!EXT4_HAS_INCOMPAT_FEATURE(sb, EXT4_FEATURE_INCOMPAT_RECOVER))
		err = jbd2_journal_wipe(journal, !really_read_only);
	if (!err) {
		char *save = kmalloc(EXT4_S_ERR_LEN, GFP_KERNEL);
		if (save)
			memcpy(save, ((char *) es) +
			       EXT4_S_ERR_START, EXT4_S_ERR_LEN);
		err = jbd2_journal_load(journal);
		if (save)
			memcpy(((char *) es) + EXT4_S_ERR_START,
			       save, EXT4_S_ERR_LEN);
		kfree(save);
	}

	if (err) {
		ext4_msg(sb, KERN_ERR, "error loading journal");
		jbd2_journal_destroy(journal);
		return err;
	}

	EXT4_SB(sb)->s_journal = journal;
	ext4_clear_journal_err(sb, es);

	if (!really_read_only && journal_devnum &&
	    journal_devnum != le32_to_cpu(es->s_journal_dev)) {
		es->s_journal_dev = cpu_to_le32(journal_devnum);

		/* Make sure we flush the recovery flag to disk. */
		ext4_commit_super(sb, 1);
	}

	return 0;
}

static int ext4_commit_super(struct super_block *sb, int sync)
{
	struct ext4_super_block *es = EXT4_SB(sb)->s_es;
	struct buffer_head *sbh = EXT4_SB(sb)->s_sbh;
	int error = 0;

	if (!sbh)
		return error;
	if (buffer_write_io_error(sbh)) {
		/*
		 * Oh, dear.  A previous attempt to write the
		 * superblock failed.  This could happen because the
		 * USB device was yanked out.  Or it could happen to
		 * be a transient write error and maybe the block will
		 * be remapped.  Nothing we can do but to retry the
		 * write and hope for the best.
		 */
		ext4_msg(sb, KERN_ERR, "previous I/O error to "
		       "superblock detected");
		clear_buffer_write_io_error(sbh);
		set_buffer_uptodate(sbh);
	}
	/*
	 * If the file system is mounted read-only, don't update the
	 * superblock write time.  This avoids updating the superblock
	 * write time when we are mounting the root file system
	 * read/only but we need to replay the journal; at that point,
	 * for people who are east of GMT and who make their clock
	 * tick in localtime for Windows bug-for-bug compatibility,
	 * the clock is set in the future, and this will cause e2fsck
	 * to complain and force a full file system check.
	 */
	if (!(sb->s_flags & MS_RDONLY))
		es->s_wtime = cpu_to_le32(get_seconds());
	if (sb->s_bdev->bd_part)
		es->s_kbytes_written =
			cpu_to_le64(EXT4_SB(sb)->s_kbytes_written +
			    ((part_stat_read(sb->s_bdev->bd_part, sectors[1]) -
			      EXT4_SB(sb)->s_sectors_written_start) >> 1));
	else
		es->s_kbytes_written =
			cpu_to_le64(EXT4_SB(sb)->s_kbytes_written);
	ext4_free_blocks_count_set(es, percpu_counter_sum_positive(
					   &EXT4_SB(sb)->s_freeblocks_counter));
	es->s_free_inodes_count =
		cpu_to_le32(percpu_counter_sum_positive(
				&EXT4_SB(sb)->s_freeinodes_counter));
	sb->s_dirt = 0;
	BUFFER_TRACE(sbh, "marking dirty");
	mark_buffer_dirty(sbh);
	if (sync) {
		error = sync_dirty_buffer(sbh);
		if (error)
			return error;

		error = buffer_write_io_error(sbh);
		if (error) {
			ext4_msg(sb, KERN_ERR, "I/O error while writing "
			       "superblock");
			clear_buffer_write_io_error(sbh);
			set_buffer_uptodate(sbh);
		}
	}
	return error;
}

/*
 * Have we just finished recovery?  If so, and if we are mounting (or
 * remounting) the filesystem readonly, then we will end up with a
 * consistent fs on disk.  Record that fact.
 */
static void ext4_mark_recovery_complete(struct super_block *sb,
					struct ext4_super_block *es)
{
	journal_t *journal = EXT4_SB(sb)->s_journal;

	if (!EXT4_HAS_COMPAT_FEATURE(sb, EXT4_FEATURE_COMPAT_HAS_JOURNAL)) {
		BUG_ON(journal != NULL);
		return;
	}
	jbd2_journal_lock_updates(journal);
	if (jbd2_journal_flush(journal) < 0)
		goto out;

	if (EXT4_HAS_INCOMPAT_FEATURE(sb, EXT4_FEATURE_INCOMPAT_RECOVER) &&
	    sb->s_flags & MS_RDONLY) {
		EXT4_CLEAR_INCOMPAT_FEATURE(sb, EXT4_FEATURE_INCOMPAT_RECOVER);
		ext4_commit_super(sb, 1);
	}

out:
	jbd2_journal_unlock_updates(journal);
}

/*
 * If we are mounting (or read-write remounting) a filesystem whose journal
 * has recorded an error from a previous lifetime, move that error to the
 * main filesystem now.
 */
static void ext4_clear_journal_err(struct super_block *sb,
				   struct ext4_super_block *es)
{
	journal_t *journal;
	int j_errno;
	const char *errstr;

	BUG_ON(!EXT4_HAS_COMPAT_FEATURE(sb, EXT4_FEATURE_COMPAT_HAS_JOURNAL));

	journal = EXT4_SB(sb)->s_journal;

	/*
	 * Now check for any error status which may have been recorded in the
	 * journal by a prior ext4_error() or ext4_abort()
	 */

	j_errno = jbd2_journal_errno(journal);
	if (j_errno) {
		char nbuf[16];

#ifdef CONFIG_EXT4_FS_SNAPSHOT_JOURNAL_ERROR
		char *buf1, *buf2;
		unsigned long offset1, offset2;
		int len1, len2;

		/* copy message buffer from journal to super block */
		buf1 = (char *)journal->j_superblock;
		offset1 = (unsigned long)buf1 % sb->s_blocksize;
		buf1 += sizeof(journal_superblock_t);
		offset1 += sizeof(journal_superblock_t);
		len1 = sb->s_blocksize - offset1;
		buf2 = (char *)EXT4_SB(sb)->s_es;
		offset2 = (unsigned long)buf2 % sb->s_blocksize;
		buf2 += sizeof(struct ext4_super_block);
		offset2 += sizeof(struct ext4_super_block);
		len2 = sb->s_blocksize - offset2;
		if (len2 > len1)
			len2 = len1;
		if (len2 > 0 && *buf1)
			memcpy(buf2, buf1, len2);
#endif
		errstr = ext4_decode_error(sb, j_errno, nbuf);
		ext4_warning(sb, "Filesystem error recorded "
			     "from previous mount: %s", errstr);
		ext4_warning(sb, "Marking fs in need of filesystem check.");

#ifdef CONFIG_EXT4_FS_SNAPSHOT_JOURNAL_ERROR
		/* clear journal message buffer */
		if (len1 > 0)
			memset(buf1, 0, len1);

#endif
		EXT4_SB(sb)->s_mount_state |= EXT4_ERROR_FS;
		es->s_state |= cpu_to_le16(EXT4_ERROR_FS);
		ext4_commit_super(sb, 1);

		jbd2_journal_clear_err(journal);
	}
}

/*
 * Force the running and committing transactions to commit,
 * and wait on the commit.
 */
int ext4_force_commit(struct super_block *sb)
{
	journal_t *journal;
	int ret = 0;

	if (sb->s_flags & MS_RDONLY)
		return 0;

	journal = EXT4_SB(sb)->s_journal;
	if (journal) {
		vfs_check_frozen(sb, SB_FREEZE_TRANS);
		ret = ext4_journal_force_commit(journal);
	}

	return ret;
}

static void ext4_write_super(struct super_block *sb)
{
	lock_super(sb);
	ext4_commit_super(sb, 1);
	unlock_super(sb);
}

static int ext4_sync_fs(struct super_block *sb, int wait)
{
	int ret = 0;
	tid_t target;
	struct ext4_sb_info *sbi = EXT4_SB(sb);

	trace_ext4_sync_fs(sb, wait);
	flush_workqueue(sbi->dio_unwritten_wq);
	if (jbd2_journal_start_commit(sbi->s_journal, &target)) {
		if (wait)
			jbd2_log_wait_commit(sbi->s_journal, target);
	}
	return ret;
}

/*
 * LVM calls this function before a (read-only) snapshot is created.  This
 * gives us a chance to flush the journal completely and mark the fs clean.
 *
 * Note that only this function cannot bring a filesystem to be in a clean
 * state independently, because ext4 prevents a new handle from being started
 * by @sb->s_frozen, which stays in an upper layer.  It thus needs help from
 * the upper layer.
 */
static int ext4_freeze(struct super_block *sb)
{
	int error = 0;
	journal_t *journal;

	if (sb->s_flags & MS_RDONLY)
		return 0;

	journal = EXT4_SB(sb)->s_journal;

	/* Now we set up the journal barrier. */
	jbd2_journal_lock_updates(journal);

	/*
	 * Don't clear the needs_recovery flag if we failed to flush
	 * the journal.
	 */
	error = jbd2_journal_flush(journal);
	if (error < 0)
		goto out;

	/* Journal blocked and flushed, clear needs_recovery flag. */
	EXT4_CLEAR_INCOMPAT_FEATURE(sb, EXT4_FEATURE_INCOMPAT_RECOVER);
	error = ext4_commit_super(sb, 1);
out:
	/* we rely on s_frozen to stop further updates */
	jbd2_journal_unlock_updates(EXT4_SB(sb)->s_journal);
	return error;
}

/*
 * Called by LVM after the snapshot is done.  We need to reset the RECOVER
 * flag here, even though the filesystem is not technically dirty yet.
 */
static int ext4_unfreeze(struct super_block *sb)
{
	if (sb->s_flags & MS_RDONLY)
		return 0;

	lock_super(sb);
	/* Reset the needs_recovery flag before the fs is unlocked. */
	EXT4_SET_INCOMPAT_FEATURE(sb, EXT4_FEATURE_INCOMPAT_RECOVER);
	ext4_commit_super(sb, 1);
	unlock_super(sb);
	return 0;
}

/*
 * Structure to save mount options for ext4_remount's benefit
 */
struct ext4_mount_options {
	unsigned long s_mount_opt;
	unsigned long s_mount_opt2;
	uid_t s_resuid;
	gid_t s_resgid;
	unsigned long s_commit_interval;
	u32 s_min_batch_time, s_max_batch_time;
#ifdef CONFIG_QUOTA
	int s_jquota_fmt;
	char *s_qf_names[MAXQUOTAS];
#endif
};

static int ext4_remount(struct super_block *sb, int *flags, char *data)
{
	struct ext4_super_block *es;
	struct ext4_sb_info *sbi = EXT4_SB(sb);
	ext4_fsblk_t n_blocks_count = 0;
	unsigned long old_sb_flags;
	struct ext4_mount_options old_opts;
	int enable_quota = 0;
	ext4_group_t g;
	unsigned int journal_ioprio = DEFAULT_JOURNAL_IOPRIO;
	int err;
#ifdef CONFIG_QUOTA
	int i;
#endif
	char *orig_data = kstrdup(data, GFP_KERNEL);

	/* Store the original options */
	lock_super(sb);
	old_sb_flags = sb->s_flags;
	old_opts.s_mount_opt = sbi->s_mount_opt;
	old_opts.s_mount_opt2 = sbi->s_mount_opt2;
	old_opts.s_resuid = sbi->s_resuid;
	old_opts.s_resgid = sbi->s_resgid;
	old_opts.s_commit_interval = sbi->s_commit_interval;
	old_opts.s_min_batch_time = sbi->s_min_batch_time;
	old_opts.s_max_batch_time = sbi->s_max_batch_time;
#ifdef CONFIG_QUOTA
	old_opts.s_jquota_fmt = sbi->s_jquota_fmt;
	for (i = 0; i < MAXQUOTAS; i++)
		old_opts.s_qf_names[i] = sbi->s_qf_names[i];
#endif
	if (sbi->s_journal && sbi->s_journal->j_task->io_context)
		journal_ioprio = sbi->s_journal->j_task->io_context->ioprio;

	/*
	 * Allow the "check" option to be passed as a remount option.
	 */
	if (!parse_options(data, sb, NULL, &journal_ioprio,
			   &n_blocks_count, 1)) {
		err = -EINVAL;
		goto restore_opts;
	}

	if (sbi->s_mount_flags & EXT4_MF_FS_ABORTED)
		ext4_abort(sb, "Abort forced by user");

	sb->s_flags = (sb->s_flags & ~MS_POSIXACL) |
		(test_opt(sb, POSIX_ACL) ? MS_POSIXACL : 0);

	es = sbi->s_es;

	if (sbi->s_journal) {
		ext4_init_journal_params(sb, sbi->s_journal);
		set_task_ioprio(sbi->s_journal->j_task, journal_ioprio);
	}

	if ((*flags & MS_RDONLY) != (sb->s_flags & MS_RDONLY) ||
		n_blocks_count > ext4_blocks_count(es)) {
		if (sbi->s_mount_flags & EXT4_MF_FS_ABORTED) {
			err = -EROFS;
			goto restore_opts;
		}

		if (*flags & MS_RDONLY) {
			err = dquot_suspend(sb, -1);
			if (err < 0)
				goto restore_opts;

			/*
			 * First of all, the unconditional stuff we have to do
			 * to disable replay of the journal when we next remount
			 */
			sb->s_flags |= MS_RDONLY;

			/*
			 * OK, test if we are remounting a valid rw partition
			 * readonly, and if so set the rdonly flag and then
			 * mark the partition as valid again.
			 */
			if (!(es->s_state & cpu_to_le16(EXT4_VALID_FS)) &&
			    (sbi->s_mount_state & EXT4_VALID_FS))
				es->s_state = cpu_to_le16(sbi->s_mount_state);

			if (sbi->s_journal)
				ext4_mark_recovery_complete(sb, es);
		} else {
			/* Make sure we can mount this feature set readwrite */
			if (!ext4_feature_set_ok(sb, 0)) {
				err = -EROFS;
				goto restore_opts;
			}
			/*
			 * Make sure the group descriptor checksums
			 * are sane.  If they aren't, refuse to remount r/w.
			 */
			for (g = 0; g < sbi->s_groups_count; g++) {
				struct ext4_group_desc *gdp =
					ext4_get_group_desc(sb, g, NULL);

				if (!ext4_group_desc_csum_verify(sbi, g, gdp)) {
					ext4_msg(sb, KERN_ERR,
	       "ext4_remount: Checksum for group %u failed (%u!=%u)",
		g, le16_to_cpu(ext4_group_desc_csum(sbi, g, gdp)),
					       le16_to_cpu(gdp->bg_checksum));
					err = -EINVAL;
					goto restore_opts;
				}
			}

			/*
			 * If we have an unprocessed orphan list hanging
			 * around from a previously readonly bdev mount,
			 * require a full umount/remount for now.
			 */
			if (es->s_last_orphan) {
				ext4_msg(sb, KERN_WARNING, "Couldn't "
				       "remount RDWR because of unprocessed "
				       "orphan inode list.  Please "
				       "umount/remount instead");
				err = -EINVAL;
				goto restore_opts;
			}

			/*
			 * Mounting a RDONLY partition read-write, so reread
			 * and store the current valid flag.  (It may have
			 * been changed by e2fsck since we originally mounted
			 * the partition.)
			 */
			if (sbi->s_journal)
				ext4_clear_journal_err(sb, es);
			sbi->s_mount_state = le16_to_cpu(es->s_state);
			if ((err = ext4_group_extend(sb, es, n_blocks_count)))
				goto restore_opts;
			if (!ext4_setup_super(sb, es, 0))
				sb->s_flags &= ~MS_RDONLY;
			enable_quota = 1;
		}
	}

	/*
	 * Reinitialize lazy itable initialization thread based on
	 * current settings
	 */
	if ((sb->s_flags & MS_RDONLY) || !test_opt(sb, INIT_INODE_TABLE))
		ext4_unregister_li_request(sb);
	else {
		ext4_group_t first_not_zeroed;
		first_not_zeroed = ext4_has_uninit_itable(sb);
		ext4_register_li_request(sb, first_not_zeroed);
	}

	ext4_setup_system_zone(sb);
	if (sbi->s_journal == NULL)
		ext4_commit_super(sb, 1);

#ifdef CONFIG_QUOTA
	/* Release old quota file names */
	for (i = 0; i < MAXQUOTAS; i++)
		if (old_opts.s_qf_names[i] &&
		    old_opts.s_qf_names[i] != sbi->s_qf_names[i])
			kfree(old_opts.s_qf_names[i]);
#endif
	unlock_super(sb);
	if (enable_quota)
		dquot_resume(sb, -1);

	ext4_msg(sb, KERN_INFO, "re-mounted. Opts: %s", orig_data);
	kfree(orig_data);
	return 0;

restore_opts:
	sb->s_flags = old_sb_flags;
	sbi->s_mount_opt = old_opts.s_mount_opt;
	sbi->s_mount_opt2 = old_opts.s_mount_opt2;
	sbi->s_resuid = old_opts.s_resuid;
	sbi->s_resgid = old_opts.s_resgid;
	sbi->s_commit_interval = old_opts.s_commit_interval;
	sbi->s_min_batch_time = old_opts.s_min_batch_time;
	sbi->s_max_batch_time = old_opts.s_max_batch_time;
#ifdef CONFIG_QUOTA
	sbi->s_jquota_fmt = old_opts.s_jquota_fmt;
	for (i = 0; i < MAXQUOTAS; i++) {
		if (sbi->s_qf_names[i] &&
		    old_opts.s_qf_names[i] != sbi->s_qf_names[i])
			kfree(sbi->s_qf_names[i]);
		sbi->s_qf_names[i] = old_opts.s_qf_names[i];
	}
#endif
	unlock_super(sb);
	kfree(orig_data);
	return err;
}

#ifdef CONFIG_EXT4_FS_SNAPSHOT_CTL_RESERVE
static int ext4_statfs(struct dentry *dentry, struct kstatfs *buf)
{
	return ext4_statfs_sb(dentry->d_sb, buf);
}

int ext4_statfs_sb(struct super_block *sb, struct kstatfs *buf)
{
#else
static int ext4_statfs(struct dentry *dentry, struct kstatfs *buf)
{
	struct super_block *sb = dentry->d_sb;
#endif
	struct ext4_sb_info *sbi = EXT4_SB(sb);
	struct ext4_super_block *es = sbi->s_es;
	u64 fsid;

	if (test_opt(sb, MINIX_DF)) {
		sbi->s_overhead_last = 0;
	} else if (sbi->s_blocks_last != ext4_blocks_count(es)) {
		ext4_group_t i, ngroups = ext4_get_groups_count(sb);
		ext4_fsblk_t overhead = 0;

		/*
		 * Compute the overhead (FS structures).  This is constant
		 * for a given filesystem unless the number of block groups
		 * changes so we cache the previous value until it does.
		 */

		/*
		 * All of the blocks before first_data_block are
		 * overhead
		 */
		overhead = le32_to_cpu(es->s_first_data_block);

		/*
		 * Add the overhead attributed to the superblock and
		 * block group descriptors.  If the sparse superblocks
		 * feature is turned on, then not all groups have this.
		 */
		for (i = 0; i < ngroups; i++) {
			overhead += ext4_bg_has_super(sb, i) +
				ext4_bg_num_gdb(sb, i);
			cond_resched();
		}

		/*
		 * Every block group has an inode bitmap, a block
		 * bitmap, and an inode table.
		 */
		overhead += ngroups * (2 + sbi->s_itb_per_group);
		sbi->s_overhead_last = overhead;
		smp_wmb();
		sbi->s_blocks_last = ext4_blocks_count(es);
	}

	buf->f_type = EXT4_SUPER_MAGIC;
	buf->f_bsize = sb->s_blocksize;
	buf->f_blocks = ext4_blocks_count(es) - sbi->s_overhead_last;
	buf->f_bfree = percpu_counter_sum_positive(&sbi->s_freeblocks_counter) -
		       percpu_counter_sum_positive(&sbi->s_dirtyblocks_counter);
	buf->f_bavail = buf->f_bfree - ext4_r_blocks_count(es);
	if (buf->f_bfree < ext4_r_blocks_count(es))
		buf->f_bavail = 0;
#ifdef CONFIG_EXT4_FS_SNAPSHOT_CTL_RESERVE
	if (ext4_snapshot_active(sbi)) {
		if (buf->f_bfree < ext4_r_blocks_count(es) +
				le64_to_cpu(es->s_snapshot_r_blocks_count))
			buf->f_bavail = 0;
		else
			buf->f_bavail -=
				le64_to_cpu(es->s_snapshot_r_blocks_count);
	}
	buf->f_spare[0] = percpu_counter_sum_positive(&sbi->s_dirs_counter);
	buf->f_spare[1] = sbi->s_overhead_last;
#endif
	buf->f_files = le32_to_cpu(es->s_inodes_count);
	buf->f_ffree = percpu_counter_sum_positive(&sbi->s_freeinodes_counter);
	buf->f_namelen = EXT4_NAME_LEN;
	fsid = le64_to_cpup((void *)es->s_uuid) ^
	       le64_to_cpup((void *)es->s_uuid + sizeof(u64));
	buf->f_fsid.val[0] = fsid & 0xFFFFFFFFUL;
	buf->f_fsid.val[1] = (fsid >> 32) & 0xFFFFFFFFUL;

	return 0;
}

/* Helper function for writing quotas on sync - we need to start transaction
 * before quota file is locked for write. Otherwise the are possible deadlocks:
 * Process 1                         Process 2
 * ext4_create()                     quota_sync()
 *   jbd2_journal_start()                  write_dquot()
 *   dquot_initialize()                         down(dqio_mutex)
 *     down(dqio_mutex)                    jbd2_journal_start()
 *
 */

#ifdef CONFIG_QUOTA

static inline struct inode *dquot_to_inode(struct dquot *dquot)
{
	return sb_dqopt(dquot->dq_sb)->files[dquot->dq_type];
}

static int ext4_write_dquot(struct dquot *dquot)
{
	int ret, err;
	handle_t *handle;
	struct inode *inode;

	inode = dquot_to_inode(dquot);
	handle = ext4_journal_start(inode,
				    EXT4_QUOTA_TRANS_BLOCKS(dquot->dq_sb));
	if (IS_ERR(handle))
		return PTR_ERR(handle);
	ret = dquot_commit(dquot);
	err = ext4_journal_stop(handle);
	if (!ret)
		ret = err;
	return ret;
}

static int ext4_acquire_dquot(struct dquot *dquot)
{
	int ret, err;
	handle_t *handle;

	handle = ext4_journal_start(dquot_to_inode(dquot),
				    EXT4_QUOTA_INIT_BLOCKS(dquot->dq_sb));
	if (IS_ERR(handle))
		return PTR_ERR(handle);
	ret = dquot_acquire(dquot);
	err = ext4_journal_stop(handle);
	if (!ret)
		ret = err;
	return ret;
}

static int ext4_release_dquot(struct dquot *dquot)
{
	int ret, err;
	handle_t *handle;

	handle = ext4_journal_start(dquot_to_inode(dquot),
				    EXT4_QUOTA_DEL_BLOCKS(dquot->dq_sb));
	if (IS_ERR(handle)) {
		/* Release dquot anyway to avoid endless cycle in dqput() */
		dquot_release(dquot);
		return PTR_ERR(handle);
	}
	ret = dquot_release(dquot);
	err = ext4_journal_stop(handle);
	if (!ret)
		ret = err;
	return ret;
}

static int ext4_mark_dquot_dirty(struct dquot *dquot)
{
	/* Are we journaling quotas? */
	if (EXT4_SB(dquot->dq_sb)->s_qf_names[USRQUOTA] ||
	    EXT4_SB(dquot->dq_sb)->s_qf_names[GRPQUOTA]) {
		dquot_mark_dquot_dirty(dquot);
		return ext4_write_dquot(dquot);
	} else {
		return dquot_mark_dquot_dirty(dquot);
	}
}

static int ext4_write_info(struct super_block *sb, int type)
{
	int ret, err;
	handle_t *handle;

	/* Data block + inode block */
	handle = ext4_journal_start(sb->s_root->d_inode, 2);
	if (IS_ERR(handle))
		return PTR_ERR(handle);
	ret = dquot_commit_info(sb, type);
	err = ext4_journal_stop(handle);
	if (!ret)
		ret = err;
	return ret;
}

/*
 * Turn on quotas during mount time - we need to find
 * the quota file and such...
 */
static int ext4_quota_on_mount(struct super_block *sb, int type)
{
	return dquot_quota_on_mount(sb, EXT4_SB(sb)->s_qf_names[type],
					EXT4_SB(sb)->s_jquota_fmt, type);
}

/*
 * Standard function to be called on quota_on
 */
static int ext4_quota_on(struct super_block *sb, int type, int format_id,
			 struct path *path)
{
	int err;

	if (!test_opt(sb, QUOTA))
		return -EINVAL;

	/* Quotafile not on the same filesystem? */
	if (path->mnt->mnt_sb != sb)
		return -EXDEV;
	/* Journaling quota? */
	if (EXT4_SB(sb)->s_qf_names[type]) {
		/* Quotafile not in fs root? */
		if (path->dentry->d_parent != sb->s_root)
			ext4_msg(sb, KERN_WARNING,
				"Quota file not on filesystem root. "
				"Journaled quota will not work");
	}

	/*
	 * When we journal data on quota file, we have to flush journal to see
	 * all updates to the file when we bypass pagecache...
	 */
	if (EXT4_SB(sb)->s_journal &&
	    ext4_should_journal_data(path->dentry->d_inode)) {
		/*
		 * We don't need to lock updates but journal_flush() could
		 * otherwise be livelocked...
		 */
		jbd2_journal_lock_updates(EXT4_SB(sb)->s_journal);
		err = jbd2_journal_flush(EXT4_SB(sb)->s_journal);
		jbd2_journal_unlock_updates(EXT4_SB(sb)->s_journal);
		if (err)
			return err;
	}

	return dquot_quota_on(sb, type, format_id, path);
}

static int ext4_quota_off(struct super_block *sb, int type)
{
	/* Force all delayed allocation blocks to be allocated.
	 * Caller already holds s_umount sem */
	if (test_opt(sb, DELALLOC))
		sync_filesystem(sb);

	return dquot_quota_off(sb, type);
}

/* Read data from quotafile - avoid pagecache and such because we cannot afford
 * acquiring the locks... As quota files are never truncated and quota code
 * itself serializes the operations (and noone else should touch the files)
 * we don't have to be afraid of races */
static ssize_t ext4_quota_read(struct super_block *sb, int type, char *data,
			       size_t len, loff_t off)
{
	struct inode *inode = sb_dqopt(sb)->files[type];
	ext4_lblk_t blk = off >> EXT4_BLOCK_SIZE_BITS(sb);
	int err = 0;
	int offset = off & (sb->s_blocksize - 1);
	int tocopy;
	size_t toread;
	struct buffer_head *bh;
	loff_t i_size = i_size_read(inode);

	if (off > i_size)
		return 0;
	if (off+len > i_size)
		len = i_size-off;
	toread = len;
	while (toread > 0) {
		tocopy = sb->s_blocksize - offset < toread ?
				sb->s_blocksize - offset : toread;
		bh = ext4_bread(NULL, inode, blk, 0, &err);
		if (err)
			return err;
		if (!bh)	/* A hole? */
			memset(data, 0, tocopy);
		else
			memcpy(data, bh->b_data+offset, tocopy);
		brelse(bh);
		offset = 0;
		toread -= tocopy;
		data += tocopy;
		blk++;
	}
	return len;
}

/* Write to quotafile (we know the transaction is already started and has
 * enough credits) */
static ssize_t ext4_quota_write(struct super_block *sb, int type,
				const char *data, size_t len, loff_t off)
{
	struct inode *inode = sb_dqopt(sb)->files[type];
	ext4_lblk_t blk = off >> EXT4_BLOCK_SIZE_BITS(sb);
	int err = 0;
	int offset = off & (sb->s_blocksize - 1);
	struct buffer_head *bh;
	handle_t *handle = journal_current_handle();

	if (EXT4_SB(sb)->s_journal && !handle) {
		ext4_msg(sb, KERN_WARNING, "Quota write (off=%llu, len=%llu)"
			" cancelled because transaction is not started",
			(unsigned long long)off, (unsigned long long)len);
		return -EIO;
	}
	/*
	 * Since we account only one data block in transaction credits,
	 * then it is impossible to cross a block boundary.
	 */
	if (sb->s_blocksize - offset < len) {
		ext4_msg(sb, KERN_WARNING, "Quota write (off=%llu, len=%llu)"
			" cancelled because not block aligned",
			(unsigned long long)off, (unsigned long long)len);
		return -EIO;
	}

	mutex_lock_nested(&inode->i_mutex, I_MUTEX_QUOTA);
	bh = ext4_bread(handle, inode, blk, 1, &err);
	if (!bh)
		goto out;
	err = ext4_journal_get_write_access(handle, bh);
	if (err) {
		brelse(bh);
		goto out;
	}
	lock_buffer(bh);
	memcpy(bh->b_data+offset, data, len);
	flush_dcache_page(bh->b_page);
	unlock_buffer(bh);
	err = ext4_handle_dirty_metadata(handle, NULL, bh);
	brelse(bh);
out:
	if (err) {
		mutex_unlock(&inode->i_mutex);
		return err;
	}
	if (inode->i_size < off + len) {
		i_size_write(inode, off + len);
		EXT4_I(inode)->i_disksize = inode->i_size;
	}
	inode->i_mtime = inode->i_ctime = CURRENT_TIME;
	ext4_mark_inode_dirty(handle, inode);
	mutex_unlock(&inode->i_mutex);
	return len;
}

#endif

static struct dentry *ext4_mount(struct file_system_type *fs_type, int flags,
		       const char *dev_name, void *data)
{
	return mount_bdev(fs_type, flags, dev_name, data, ext4_fill_super);
}

#if !defined(CONFIG_EXT2_FS) && !defined(CONFIG_EXT2_FS_MODULE) && defined(CONFIG_EXT4_USE_FOR_EXT23)
static struct file_system_type ext2_fs_type = {
	.owner		= THIS_MODULE,
	.name		= "ext2",
	.mount		= ext4_mount,
	.kill_sb	= kill_block_super,
	.fs_flags	= FS_REQUIRES_DEV,
};

static inline void register_as_ext2(void)
{
	int err = register_filesystem(&ext2_fs_type);
	if (err)
		printk(KERN_WARNING
		       "EXT4-fs: Unable to register as ext2 (%d)\n", err);
}

static inline void unregister_as_ext2(void)
{
	unregister_filesystem(&ext2_fs_type);
}
MODULE_ALIAS("ext2");
#else
static inline void register_as_ext2(void) { }
static inline void unregister_as_ext2(void) { }
#endif

#if !defined(CONFIG_EXT3_FS) && !defined(CONFIG_EXT3_FS_MODULE) && defined(CONFIG_EXT4_USE_FOR_EXT23)
static inline void register_as_ext3(void)
{
	int err = register_filesystem(&ext3_fs_type);
	if (err)
		printk(KERN_WARNING
		       "EXT4-fs: Unable to register as ext3 (%d)\n", err);
}

static inline void unregister_as_ext3(void)
{
	unregister_filesystem(&ext3_fs_type);
}
MODULE_ALIAS("ext3");
#else
static inline void register_as_ext3(void) { }
static inline void unregister_as_ext3(void) { }
#endif

static struct file_system_type ext4_fs_type = {
	.owner		= THIS_MODULE,
	.name		= "ext4",
	.mount		= ext4_mount,
	.kill_sb	= kill_block_super,
	.fs_flags	= FS_REQUIRES_DEV,
};

static int __init ext4_init_feat_adverts(void)
{
	struct ext4_features *ef;
	int ret = -ENOMEM;

	ef = kzalloc(sizeof(struct ext4_features), GFP_KERNEL);
	if (!ef)
		goto out;

	ef->f_kobj.kset = ext4_kset;
	init_completion(&ef->f_kobj_unregister);
	ret = kobject_init_and_add(&ef->f_kobj, &ext4_feat_ktype, NULL,
				   "features");
	if (ret) {
		kfree(ef);
		goto out;
	}

	ext4_feat = ef;
	ret = 0;
out:
	return ret;
}

static void ext4_exit_feat_adverts(void)
{
	kobject_put(&ext4_feat->f_kobj);
	wait_for_completion(&ext4_feat->f_kobj_unregister);
	kfree(ext4_feat);
}

/* Shared across all ext4 file systems */
wait_queue_head_t ext4__ioend_wq[EXT4_WQ_HASH_SZ];
struct mutex ext4__aio_mutex[EXT4_WQ_HASH_SZ];

static int __init ext4_init_fs(void)
{
	int i, err;

	ext4_check_flag_values();

	for (i = 0; i < EXT4_WQ_HASH_SZ; i++) {
		mutex_init(&ext4__aio_mutex[i]);
		init_waitqueue_head(&ext4__ioend_wq[i]);
	}

	err = ext4_init_pageio();
	if (err)
		return err;
	err = ext4_init_system_zone();
	if (err)
		goto out7;
	ext4_kset = kset_create_and_add("ext4", NULL, fs_kobj);
	if (!ext4_kset)
		goto out6;
	ext4_proc_root = proc_mkdir("fs/ext4", NULL);
	if (!ext4_proc_root)
		goto out5;

	err = ext4_init_feat_adverts();
	if (err)
		goto out4;

	err = ext4_init_mballoc();
	if (err)
		goto out3;

	err = ext4_init_xattr();
	if (err)
		goto out2;
	err = init_inodecache();
	if (err)
		goto out1;
	register_as_ext2();
	register_as_ext3();
	err = register_filesystem(&ext4_fs_type);
	if (err)
		goto out;
#ifdef CONFIG_EXT4_FS_SNAPSHOT
	err = init_ext4_snapshot();
	if (err)
		goto out_fs;
#endif

	ext4_li_info = NULL;
	mutex_init(&ext4_li_mtx);
	return 0;
#ifdef CONFIG_EXT4_FS_SNAPSHOT
out_fs:
	unregister_filesystem(&ext4_fs_type);
#endif
out:
	unregister_as_ext2();
	unregister_as_ext3();
	destroy_inodecache();
out1:
	ext4_exit_xattr();
out2:
	ext4_exit_mballoc();
out3:
	ext4_exit_feat_adverts();
out4:
	remove_proc_entry("fs/ext4", NULL);
out5:
	kset_unregister(ext4_kset);
out6:
	ext4_exit_system_zone();
out7:
	ext4_exit_pageio();
	return err;
}

static void __exit ext4_exit_fs(void)
{
#ifdef CONFIG_EXT4_FS_SNAPSHOT
	exit_ext4_snapshot();
#endif
	ext4_destroy_lazyinit_thread();
	unregister_as_ext2();
	unregister_as_ext3();
	unregister_filesystem(&ext4_fs_type);
	destroy_inodecache();
	ext4_exit_xattr();
	ext4_exit_mballoc();
	ext4_exit_feat_adverts();
	remove_proc_entry("fs/ext4", NULL);
	kset_unregister(ext4_kset);
	ext4_exit_system_zone();
	ext4_exit_pageio();
}

MODULE_AUTHOR("Remy Card, Stephen Tweedie, Andrew Morton, Andreas Dilger, Theodore Ts'o and others");
MODULE_DESCRIPTION("Fourth Extended Filesystem");
MODULE_LICENSE("GPL");
module_init(ext4_init_fs)
module_exit(ext4_exit_fs)<|MERGE_RESOLUTION|>--- conflicted
+++ resolved
@@ -266,7 +266,7 @@
 handle_t *__ext4_journal_start(const char *where,
 		struct super_block *sb, int nblocks)
 {
-	ext4_handle_t *handle;
+	int credits;
 #else
 handle_t *ext4_journal_start_sb(struct super_block *sb, int nblocks)
 {
@@ -278,31 +278,6 @@
 		return ERR_PTR(-EROFS);
 
 	journal = EXT4_SB(sb)->s_journal;
-<<<<<<< HEAD
-	if (journal) {
-		if (is_journal_aborted(journal)) {
-			ext4_abort(sb, "Detected aborted journal");
-			return ERR_PTR(-EROFS);
-		}
-#ifdef CONFIG_EXT4_FS_SNAPSHOT_JOURNAL_CREDITS
-		/* sanity test for standalone module */
-		if (sizeof(ext4_handle_t) != sizeof(handle_t))
-			return ERR_PTR(-EINVAL);
-
-		handle = (ext4_handle_t *)jbd2_journal_start(journal,
-				EXT4_SNAPSHOT_START_TRANS_BLOCKS(nblocks));
-		if (!IS_ERR(handle)) {
-			if (handle->h_ref == 1) {
-				handle->h_base_credits = nblocks;
-				handle->h_user_credits = nblocks;
-			}
-			ext4_journal_trace(SNAP_WARN, where, handle, nblocks);
-		}
-		return (handle_t *)handle;
-#else
-		return jbd2_journal_start(journal, nblocks);
-#endif
-=======
 	handle = ext4_journal_current_handle();
 
 	/*
@@ -325,9 +300,27 @@
 	if (is_journal_aborted(journal)) {
 		ext4_abort(sb, "Detected aborted journal");
 		return ERR_PTR(-EROFS);
->>>>>>> d5fa928b
-	}
+	}
+#ifdef CONFIG_EXT4_FS_SNAPSHOT_JOURNAL_CREDITS
+
+	/* sanity test for standalone module */
+	if (sizeof(ext4_handle_t) != sizeof(handle_t))
+		return ERR_PTR(-EINVAL);
+
+	credits = EXT4_SNAPSHOTS(sb) ?
+		EXT4_SNAPSHOT_START_TRANS_BLOCKS(nblocks) : nblocks;
+	handle = jbd2_journal_start(journal, credits);
+	if (EXT4_SNAPSHOTS(sb) && !IS_ERR(handle)) {
+		if (handle->h_ref == 1) {
+			((ext4_handle_t *)handle)->h_base_credits = nblocks;
+			((ext4_handle_t *)handle)->h_user_credits = nblocks;
+		}
+		ext4_journal_trace(SNAP_WARN, where, handle, nblocks);
+	}
+	return handle;
+#else
 	return jbd2_journal_start(journal, nblocks);
+#endif
 }
 
 /*
