--- conflicted
+++ resolved
@@ -405,7 +405,14 @@
 		handle->h_sync = 1;
 }
 
-#ifndef CONFIG_EXT4_FS_SNAPSHOT_JOURNAL_RELEASE
+#ifdef CONFIG_EXT4_FS_SNAPSHOT_JOURNAL_RELEASE
+int __ext4_handle_release_buffer(const char *where, handle_t *handle,
+				struct buffer_head *bh);
+
+#define ext4_handle_release_buffer(handle, bh) \
+	__ext4_handle_release_buffer(__func__, (handle), (bh))
+
+#else
 static inline void ext4_handle_release_buffer(handle_t *handle,
 						struct buffer_head *bh)
 {
@@ -428,26 +435,8 @@
 	return 1;
 }
 
-<<<<<<< HEAD
-#ifdef CONFIG_EXT4_FS_SNAPSHOT_JOURNAL_RELEASE
-int __ext4_journal_release_buffer(const char *where, handle_t *handle,
-				struct buffer_head *bh);
-
-#define ext4_journal_release_buffer(handle, bh) \
-	__ext4_journal_release_buffer(__func__, (handle), (bh))
-
-#else
-static inline void ext4_journal_release_buffer(handle_t *handle,
-						struct buffer_head *bh)
-{
-	if (ext4_handle_valid(handle))
-		jbd2_journal_release_buffer(handle, bh);
-}
-#endif
 #ifndef CONFIG_EXT4_FS_SNAPSHOT_JOURNAL_CREDITS
 
-=======
->>>>>>> d5fa928b
 static inline handle_t *ext4_journal_start(struct inode *inode, int nblocks)
 {
 	return ext4_journal_start_sb(inode->i_sb, nblocks);
