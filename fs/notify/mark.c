/*
 *  Copyright (C) 2008 Red Hat, Inc., Eric Paris <eparis@redhat.com>
 *
 *  This program is free software; you can redistribute it and/or modify
 *  it under the terms of the GNU General Public License as published by
 *  the Free Software Foundation; either version 2, or (at your option)
 *  any later version.
 *
 *  This program is distributed in the hope that it will be useful,
 *  but WITHOUT ANY WARRANTY; without even the implied warranty of
 *  MERCHANTABILITY or FITNESS FOR A PARTICULAR PURPOSE.  See the
 *  GNU General Public License for more details.
 *
 *  You should have received a copy of the GNU General Public License
 *  along with this program; see the file COPYING.  If not, write to
 *  the Free Software Foundation, 675 Mass Ave, Cambridge, MA 02139, USA.
 */

/*
 * fsnotify inode mark locking/lifetime/and refcnting
 *
 * REFCNT:
 * The group->recnt and mark->refcnt tell how many "things" in the kernel
 * currently are referencing the objects. Both kind of objects typically will
 * live inside the kernel with a refcnt of 2, one for its creation and one for
 * the reference a group and a mark hold to each other.
 * If you are holding the appropriate locks, you can take a reference and the
 * object itself is guaranteed to survive until the reference is dropped.
 *
 * LOCKING:
 * There are 3 locks involved with fsnotify inode marks and they MUST be taken
 * in order as follows:
 *
 * group->mark_mutex
 * mark->lock
 * mark->connector->lock
 *
 * group->mark_mutex protects the marks_list anchored inside a given group and
 * each mark is hooked via the g_list.  It also protects the groups private
 * data (i.e group limits).

 * mark->lock protects the marks attributes like its masks and flags.
 * Furthermore it protects the access to a reference of the group that the mark
 * is assigned to as well as the access to a reference of the inode/vfsmount
 * that is being watched by the mark.
 *
 * mark->connector->lock protects the list of marks anchored inside an
 * inode / vfsmount and each mark is hooked via the i_list.
 *
 * A list of notification marks relating to inode / mnt is contained in
 * fsnotify_mark_connector. That structure is alive as long as there are any
 * marks in the list and is also protected by fsnotify_mark_srcu. A mark gets
 * detached from fsnotify_mark_connector when last reference to the mark is
 * dropped.  Thus having mark reference is enough to protect mark->connector
 * pointer and to make sure fsnotify_mark_connector cannot disappear. Also
 * because we remove mark from g_list before dropping mark reference associated
 * with that, any mark found through g_list is guaranteed to have
 * mark->connector set until we drop group->mark_mutex.
 *
 * LIFETIME:
 * Inode marks survive between when they are added to an inode and when their
 * refcnt==0. Marks are also protected by fsnotify_mark_srcu.
 *
 * The inode mark can be cleared for a number of different reasons including:
 * - The inode is unlinked for the last time.  (fsnotify_inode_remove)
 * - The inode is being evicted from cache. (fsnotify_inode_delete)
 * - The fs the inode is on is unmounted.  (fsnotify_inode_delete/fsnotify_unmount_inodes)
 * - Something explicitly requests that it be removed.  (fsnotify_destroy_mark)
 * - The fsnotify_group associated with the mark is going away and all such marks
 *   need to be cleaned up. (fsnotify_clear_marks_by_group)
 *
 * This has the very interesting property of being able to run concurrently with
 * any (or all) other directions.
 */

#include <linux/fs.h>
#include <linux/init.h>
#include <linux/kernel.h>
#include <linux/kthread.h>
#include <linux/module.h>
#include <linux/mutex.h>
#include <linux/slab.h>
#include <linux/spinlock.h>
#include <linux/srcu.h>

#include <linux/atomic.h>

#include <linux/fsnotify_backend.h>
#include "fsnotify.h"

#define FSNOTIFY_REAPER_DELAY	(1)	/* 1 jiffy */

struct srcu_struct fsnotify_mark_srcu;
struct kmem_cache *fsnotify_mark_connector_cachep;

static DEFINE_SPINLOCK(destroy_lock);
static LIST_HEAD(destroy_list);
static struct fsnotify_mark_connector *connector_destroy_list;

static void fsnotify_mark_destroy_workfn(struct work_struct *work);
static DECLARE_DELAYED_WORK(reaper_work, fsnotify_mark_destroy_workfn);

static void fsnotify_connector_destroy_workfn(struct work_struct *work);
static DECLARE_WORK(connector_reaper_work, fsnotify_connector_destroy_workfn);

void fsnotify_get_mark(struct fsnotify_mark *mark)
{
	WARN_ON_ONCE(!atomic_read(&mark->refcnt));
	atomic_inc(&mark->refcnt);
}

/*
 * Get mark reference when we found the mark via lockless traversal of object
 * list. Mark can be already removed from the list by now and on its way to be
 * destroyed once SRCU period ends.
 */
static bool fsnotify_get_mark_safe(struct fsnotify_mark *mark)
{
	return atomic_inc_not_zero(&mark->refcnt);
}

static void __fsnotify_recalc_mask(struct fsnotify_mark_connector *conn)
{
	u32 new_mask = 0;
	struct fsnotify_mark *mark;

	assert_spin_locked(&conn->lock);
	hlist_for_each_entry(mark, &conn->list, obj_list) {
		if (mark->flags & FSNOTIFY_MARK_FLAG_ATTACHED)
			new_mask |= mark->mask;
	}
	if (conn->flags & FSNOTIFY_OBJ_TYPE_INODE)
		conn->inode->i_fsnotify_mask = new_mask;
	else if (conn->flags & FSNOTIFY_OBJ_TYPE_VFSMOUNT)
		real_mount(conn->mnt)->mnt_fsnotify_mask = new_mask;
}

/*
 * Calculate mask of events for a list of marks. The caller must make sure
 * connector and connector->inode cannot disappear under us.  Callers achieve
 * this by holding a mark->lock or mark->group->mark_mutex for a mark on this
 * list.
 */
void fsnotify_recalc_mask(struct fsnotify_mark_connector *conn)
{
	if (!conn)
		return;

	spin_lock(&conn->lock);
	__fsnotify_recalc_mask(conn);
	spin_unlock(&conn->lock);
	if (conn->flags & FSNOTIFY_OBJ_TYPE_INODE)
		__fsnotify_update_child_dentry_flags(conn->inode);
}

/* Free all connectors queued for freeing once SRCU period ends */
static void fsnotify_connector_destroy_workfn(struct work_struct *work)
{
	struct fsnotify_mark_connector *conn, *free;

	spin_lock(&destroy_lock);
	conn = connector_destroy_list;
	connector_destroy_list = NULL;
	spin_unlock(&destroy_lock);

	synchronize_srcu(&fsnotify_mark_srcu);
	while (conn) {
		free = conn;
		conn = conn->destroy_next;
		kmem_cache_free(fsnotify_mark_connector_cachep, free);
	}
}

static struct inode *fsnotify_detach_connector_from_object(
					struct fsnotify_mark_connector *conn)
{
	struct inode *inode = NULL;

	if (conn->flags & FSNOTIFY_OBJ_TYPE_INODE) {
		inode = conn->inode;
		rcu_assign_pointer(inode->i_fsnotify_marks, NULL);
		inode->i_fsnotify_mask = 0;
		conn->inode = NULL;
		conn->flags &= ~FSNOTIFY_OBJ_TYPE_INODE;
	} else if (conn->flags & FSNOTIFY_OBJ_TYPE_VFSMOUNT) {
		rcu_assign_pointer(real_mount(conn->mnt)->mnt_fsnotify_marks,
				   NULL);
		real_mount(conn->mnt)->mnt_fsnotify_mask = 0;
		conn->mnt = NULL;
		conn->flags &= ~FSNOTIFY_OBJ_TYPE_VFSMOUNT;
	}

	return inode;
}

static void fsnotify_final_mark_destroy(struct fsnotify_mark *mark)
{
	struct fsnotify_group *group = mark->group;

	if (WARN_ON_ONCE(!group))
		return;
	group->ops->free_mark(mark);
	fsnotify_put_group(group);
}

void fsnotify_put_mark(struct fsnotify_mark *mark)
{
	struct fsnotify_mark_connector *conn;
	struct inode *inode = NULL;
	bool free_conn = false;

	/* Catch marks that were actually never attached to object */
	if (!mark->connector) {
		if (atomic_dec_and_test(&mark->refcnt))
			fsnotify_final_mark_destroy(mark);
		return;
	}

	/*
	 * We have to be careful so that traversals of obj_list under lock can
	 * safely grab mark reference.
	 */
	if (!atomic_dec_and_lock(&mark->refcnt, &mark->connector->lock))
		return;

<<<<<<< HEAD
	conn = mark->connector;
	hlist_del_init_rcu(&mark->obj_list);
	if (hlist_empty(&conn->list)) {
		inode = fsnotify_detach_connector_from_object(conn);
		free_conn = true;
	} else {
		__fsnotify_recalc_mask(conn);
	}
	mark->connector = NULL;
	spin_unlock(&conn->lock);

	iput(inode);

	if (free_conn) {
		spin_lock(&destroy_lock);
		conn->destroy_next = connector_destroy_list;
		connector_destroy_list = conn;
		spin_unlock(&destroy_lock);
		queue_work(system_unbound_wq, &connector_reaper_work);
	}
=======
	if (FSNOTIFY_IS_INODE_MARK(mark)) {
		inode = mark->inode;
		fsnotify_destroy_inode_mark(mark);
	} else if (FSNOTIFY_IS_VFSMOUNT_MARK(mark))
		fsnotify_destroy_vfsmount_mark(mark);
	else
		BUG();
>>>>>>> 5e3b5bd9
	/*
	 * Note that we didn't update flags telling whether inode cares about
	 * what's happening with children. We update these flags from
	 * __fsnotify_parent() lazily when next event happens on one of our
	 * children.
	 */
	spin_lock(&destroy_lock);
	list_add(&mark->g_list, &destroy_list);
	spin_unlock(&destroy_lock);
	queue_delayed_work(system_unbound_wq, &reaper_work,
			   FSNOTIFY_REAPER_DELAY);
}

bool fsnotify_prepare_user_wait(struct fsnotify_iter_info *iter_info)
{
	struct fsnotify_group *group;

	if (WARN_ON_ONCE(!iter_info->inode_mark && !iter_info->vfsmount_mark))
		return false;

	if (iter_info->inode_mark)
		group = iter_info->inode_mark->group;
	else
		group = iter_info->vfsmount_mark->group;

	/*
	 * Since acquisition of mark reference is an atomic op as well, we can
	 * be sure this inc is seen before any effect of refcount increment.
	 */
	atomic_inc(&group->user_waits);

	if (iter_info->inode_mark) {
		/* This can fail if mark is being removed */
		if (!fsnotify_get_mark_safe(iter_info->inode_mark))
			goto out_wait;
	}
	if (iter_info->vfsmount_mark) {
		if (!fsnotify_get_mark_safe(iter_info->vfsmount_mark))
			goto out_inode;
	}

	/*
	 * Now that both marks are pinned by refcount in the inode / vfsmount
	 * lists, we can drop SRCU lock, and safely resume the list iteration
	 * once userspace returns.
	 */
	srcu_read_unlock(&fsnotify_mark_srcu, iter_info->srcu_idx);

	return true;
out_inode:
	if (iter_info->inode_mark)
		fsnotify_put_mark(iter_info->inode_mark);
out_wait:
	if (atomic_dec_and_test(&group->user_waits) && group->shutdown)
		wake_up(&group->notification_waitq);
	return false;
}

void fsnotify_finish_user_wait(struct fsnotify_iter_info *iter_info)
{
	struct fsnotify_group *group = NULL;

	iter_info->srcu_idx = srcu_read_lock(&fsnotify_mark_srcu);
	if (iter_info->inode_mark) {
		group = iter_info->inode_mark->group;
		fsnotify_put_mark(iter_info->inode_mark);
	}
	if (iter_info->vfsmount_mark) {
		group = iter_info->vfsmount_mark->group;
		fsnotify_put_mark(iter_info->vfsmount_mark);
	}
	/*
	 * We abuse notification_waitq on group shutdown for waiting for all
	 * marks pinned when waiting for userspace.
	 */
	if (atomic_dec_and_test(&group->user_waits) && group->shutdown)
		wake_up(&group->notification_waitq);
}

/*
 * Mark mark as detached, remove it from group list. Mark still stays in object
 * list until its last reference is dropped. Note that we rely on mark being
 * removed from group list before corresponding reference to it is dropped. In
 * particular we rely on mark->connector being valid while we hold
 * group->mark_mutex if we found the mark through g_list.
 *
 * Must be called with group->mark_mutex held. The caller must either hold
 * reference to the mark or be protected by fsnotify_mark_srcu.
 */
void fsnotify_detach_mark(struct fsnotify_mark *mark)
{
	struct fsnotify_group *group = mark->group;

	WARN_ON_ONCE(!mutex_is_locked(&group->mark_mutex));
	WARN_ON_ONCE(!srcu_read_lock_held(&fsnotify_mark_srcu) &&
		     atomic_read(&mark->refcnt) < 1 +
			!!(mark->flags & FSNOTIFY_MARK_FLAG_ATTACHED));

	spin_lock(&mark->lock);
	/* something else already called this function on this mark */
	if (!(mark->flags & FSNOTIFY_MARK_FLAG_ATTACHED)) {
		spin_unlock(&mark->lock);
		return;
	}
	mark->flags &= ~FSNOTIFY_MARK_FLAG_ATTACHED;
	list_del_init(&mark->g_list);
	spin_unlock(&mark->lock);

	atomic_dec(&group->num_marks);

	/* Drop mark reference acquired in fsnotify_add_mark_locked() */
	fsnotify_put_mark(mark);
}

/*
 * Free fsnotify mark. The mark is actually only marked as being freed.  The
 * freeing is actually happening only once last reference to the mark is
 * dropped from a workqueue which first waits for srcu period end.
 *
 * Caller must have a reference to the mark or be protected by
 * fsnotify_mark_srcu.
 */
void fsnotify_free_mark(struct fsnotify_mark *mark)
{
	struct fsnotify_group *group = mark->group;

	spin_lock(&mark->lock);
	/* something else already called this function on this mark */
	if (!(mark->flags & FSNOTIFY_MARK_FLAG_ALIVE)) {
		spin_unlock(&mark->lock);
		return;
	}
	mark->flags &= ~FSNOTIFY_MARK_FLAG_ALIVE;
	spin_unlock(&mark->lock);

	/*
	 * Some groups like to know that marks are being freed.  This is a
	 * callback to the group function to let it know that this mark
	 * is being freed.
	 */
	if (group->ops->freeing_mark)
		group->ops->freeing_mark(mark, group);
}

void fsnotify_destroy_mark(struct fsnotify_mark *mark,
			   struct fsnotify_group *group)
{
	mutex_lock_nested(&group->mark_mutex, SINGLE_DEPTH_NESTING);
	fsnotify_detach_mark(mark);
	mutex_unlock(&group->mark_mutex);
	fsnotify_free_mark(mark);
}

/*
 * Sorting function for lists of fsnotify marks.
 *
 * Fanotify supports different notification classes (reflected as priority of
 * notification group). Events shall be passed to notification groups in
 * decreasing priority order. To achieve this marks in notification lists for
 * inodes and vfsmounts are sorted so that priorities of corresponding groups
 * are descending.
 *
 * Furthermore correct handling of the ignore mask requires processing inode
 * and vfsmount marks of each group together. Using the group address as
 * further sort criterion provides a unique sorting order and thus we can
 * merge inode and vfsmount lists of marks in linear time and find groups
 * present in both lists.
 *
 * A return value of 1 signifies that b has priority over a.
 * A return value of 0 signifies that the two marks have to be handled together.
 * A return value of -1 signifies that a has priority over b.
 */
int fsnotify_compare_groups(struct fsnotify_group *a, struct fsnotify_group *b)
{
	if (a == b)
		return 0;
	if (!a)
		return 1;
	if (!b)
		return -1;
	if (a->priority < b->priority)
		return 1;
	if (a->priority > b->priority)
		return -1;
	if (a < b)
		return 1;
	return -1;
}

static int fsnotify_attach_connector_to_object(
				struct fsnotify_mark_connector __rcu **connp,
				struct inode *inode,
				struct vfsmount *mnt)
{
	struct fsnotify_mark_connector *conn;

	conn = kmem_cache_alloc(fsnotify_mark_connector_cachep, GFP_KERNEL);
	if (!conn)
		return -ENOMEM;
	spin_lock_init(&conn->lock);
	INIT_HLIST_HEAD(&conn->list);
	if (inode) {
		conn->flags = FSNOTIFY_OBJ_TYPE_INODE;
		conn->inode = igrab(inode);
	} else {
		conn->flags = FSNOTIFY_OBJ_TYPE_VFSMOUNT;
		conn->mnt = mnt;
	}
	/*
	 * cmpxchg() provides the barrier so that readers of *connp can see
	 * only initialized structure
	 */
	if (cmpxchg(connp, NULL, conn)) {
		/* Someone else created list structure for us */
		if (inode)
			iput(inode);
		kmem_cache_free(fsnotify_mark_connector_cachep, conn);
	}

	return 0;
}

/*
 * Get mark connector, make sure it is alive and return with its lock held.
 * This is for users that get connector pointer from inode or mount. Users that
 * hold reference to a mark on the list may directly lock connector->lock as
 * they are sure list cannot go away under them.
 */
static struct fsnotify_mark_connector *fsnotify_grab_connector(
				struct fsnotify_mark_connector __rcu **connp)
{
	struct fsnotify_mark_connector *conn;
	int idx;

	idx = srcu_read_lock(&fsnotify_mark_srcu);
	conn = srcu_dereference(*connp, &fsnotify_mark_srcu);
	if (!conn)
		goto out;
	spin_lock(&conn->lock);
	if (!(conn->flags & (FSNOTIFY_OBJ_TYPE_INODE |
			     FSNOTIFY_OBJ_TYPE_VFSMOUNT))) {
		spin_unlock(&conn->lock);
		srcu_read_unlock(&fsnotify_mark_srcu, idx);
		return NULL;
	}
out:
	srcu_read_unlock(&fsnotify_mark_srcu, idx);
	return conn;
}

/*
 * Add mark into proper place in given list of marks. These marks may be used
 * for the fsnotify backend to determine which event types should be delivered
 * to which group and for which inodes. These marks are ordered according to
 * priority, highest number first, and then by the group's location in memory.
 */
static int fsnotify_add_mark_list(struct fsnotify_mark *mark,
				  struct inode *inode, struct vfsmount *mnt,
				  int allow_dups)
{
	struct fsnotify_mark *lmark, *last = NULL;
	struct fsnotify_mark_connector *conn;
	struct fsnotify_mark_connector __rcu **connp;
	int cmp;
	int err = 0;

	if (WARN_ON(!inode && !mnt))
		return -EINVAL;
	if (inode)
		connp = &inode->i_fsnotify_marks;
	else
		connp = &real_mount(mnt)->mnt_fsnotify_marks;
restart:
	spin_lock(&mark->lock);
	conn = fsnotify_grab_connector(connp);
	if (!conn) {
		spin_unlock(&mark->lock);
		err = fsnotify_attach_connector_to_object(connp, inode, mnt);
		if (err)
			return err;
		goto restart;
	}

	/* is mark the first mark? */
	if (hlist_empty(&conn->list)) {
		hlist_add_head_rcu(&mark->obj_list, &conn->list);
		goto added;
	}

	/* should mark be in the middle of the current list? */
	hlist_for_each_entry(lmark, &conn->list, obj_list) {
		last = lmark;

		if ((lmark->group == mark->group) &&
		    (lmark->flags & FSNOTIFY_MARK_FLAG_ATTACHED) &&
		    !allow_dups) {
			err = -EEXIST;
			goto out_err;
		}

		cmp = fsnotify_compare_groups(lmark->group, mark->group);
		if (cmp >= 0) {
			hlist_add_before_rcu(&mark->obj_list, &lmark->obj_list);
			goto added;
		}
	}

	BUG_ON(last == NULL);
	/* mark should be the last entry.  last is the current last entry */
	hlist_add_behind_rcu(&mark->obj_list, &last->obj_list);
added:
	mark->connector = conn;
out_err:
	spin_unlock(&conn->lock);
	spin_unlock(&mark->lock);
	return err;
}

/*
 * Attach an initialized mark to a given group and fs object.
 * These marks may be used for the fsnotify backend to determine which
 * event types should be delivered to which group.
 *
 * Either @inode or @mnt MUST be non NULL.
 * @inode may be NULL implying this is a mount watch.
 * @inode and @mnt both non NULL imply this is an inode watch
 * and @mnt is the mount point from which the watch was added.
 */
int fsnotify_add_mark_locked(struct fsnotify_mark *mark, struct inode *inode,
			     struct vfsmount *mnt, int allow_dups)
{
	struct fsnotify_group *group = mark->group;
	int ret = 0;

	BUG_ON(!inode && !mnt);
	BUG_ON(!mutex_is_locked(&group->mark_mutex));

	/*
	 * LOCKING ORDER!!!!
	 * group->mark_mutex
	 * mark->lock
	 * mark->connector->lock
	 */
	spin_lock(&mark->lock);
	mark->flags |= FSNOTIFY_MARK_FLAG_ALIVE | FSNOTIFY_MARK_FLAG_ATTACHED;

	list_add(&mark->g_list, &group->marks_list);
	atomic_inc(&group->num_marks);
<<<<<<< HEAD
	fsnotify_get_mark(mark); /* for g_list */
=======
	fsnotify_get_mark(mark); /* for i_list and g_list */

	if (inode) {
		ret = fsnotify_add_inode_mark(mark, group, inode, allow_dups);
		if (ret)
			goto err;
		/* Store the mount point from which the inode watch was added */
		if (mnt) {
			mark->mnt = mnt;
			mark->flags |= FSNOTIFY_MARK_FLAG_VFSMOUNT;
		}
	} else if (mnt) {
		ret = fsnotify_add_vfsmount_mark(mark, group, mnt, allow_dups);
		if (ret)
			goto err;
	} else {
		BUG();
	}

	/* this will pin the object if appropriate */
	fsnotify_set_mark_mask_locked(mark, mark->mask);
>>>>>>> 5e3b5bd9
	spin_unlock(&mark->lock);

	ret = fsnotify_add_mark_list(mark, inode, mnt, allow_dups);
	if (ret)
		goto err;

	if (mark->mask)
		fsnotify_recalc_mask(mark->connector);

	return ret;
err:
	mark->flags &= ~(FSNOTIFY_MARK_FLAG_ALIVE |
			 FSNOTIFY_MARK_FLAG_ATTACHED);
	list_del_init(&mark->g_list);
	atomic_dec(&group->num_marks);

	fsnotify_put_mark(mark);
	return ret;
}

int fsnotify_add_mark(struct fsnotify_mark *mark, struct inode *inode,
		      struct vfsmount *mnt, int allow_dups)
{
	int ret;
	struct fsnotify_group *group = mark->group;

	mutex_lock(&group->mark_mutex);
	ret = fsnotify_add_mark_locked(mark, inode, mnt, allow_dups);
	mutex_unlock(&group->mark_mutex);
	return ret;
}

/*
 * Given a list of marks, find the mark associated with given group. If found
 * take a reference to that mark and return it, else return NULL.
 */
struct fsnotify_mark *fsnotify_find_mark(
				struct fsnotify_mark_connector __rcu **connp,
				struct fsnotify_group *group)
{
	struct fsnotify_mark_connector *conn;
	struct fsnotify_mark *mark;

	conn = fsnotify_grab_connector(connp);
	if (!conn)
		return NULL;

	hlist_for_each_entry(mark, &conn->list, obj_list) {
		if (mark->group == group &&
		    (mark->flags & FSNOTIFY_MARK_FLAG_ATTACHED)) {
			fsnotify_get_mark(mark);
			spin_unlock(&conn->lock);
			return mark;
		}
	}
	spin_unlock(&conn->lock);
	return NULL;
}

/* Clear any marks in a group with given type */
void fsnotify_clear_marks_by_group(struct fsnotify_group *group,
				   unsigned int type)
{
	struct fsnotify_mark *lmark, *mark;
	LIST_HEAD(to_free);
	struct list_head *head = &to_free;

	/* Skip selection step if we want to clear all marks. */
	if (type == FSNOTIFY_OBJ_ALL_TYPES) {
		head = &group->marks_list;
		goto clear;
	}
	/*
	 * We have to be really careful here. Anytime we drop mark_mutex, e.g.
	 * fsnotify_clear_marks_by_inode() can come and free marks. Even in our
	 * to_free list so we have to use mark_mutex even when accessing that
	 * list. And freeing mark requires us to drop mark_mutex. So we can
	 * reliably free only the first mark in the list. That's why we first
	 * move marks to free to to_free list in one go and then free marks in
	 * to_free list one by one.
	 */
	mutex_lock_nested(&group->mark_mutex, SINGLE_DEPTH_NESTING);
	list_for_each_entry_safe(mark, lmark, &group->marks_list, g_list) {
		if (mark->connector->flags & type)
			list_move(&mark->g_list, &to_free);
	}
	mutex_unlock(&group->mark_mutex);

clear:
	while (1) {
		mutex_lock_nested(&group->mark_mutex, SINGLE_DEPTH_NESTING);
		if (list_empty(head)) {
			mutex_unlock(&group->mark_mutex);
			break;
		}
		mark = list_first_entry(head, struct fsnotify_mark, g_list);
		fsnotify_get_mark(mark);
		fsnotify_detach_mark(mark);
		mutex_unlock(&group->mark_mutex);
		fsnotify_free_mark(mark);
		fsnotify_put_mark(mark);
	}
}

/* Destroy all marks attached to inode / vfsmount */
void fsnotify_destroy_marks(struct fsnotify_mark_connector __rcu **connp)
{
	struct fsnotify_mark_connector *conn;
	struct fsnotify_mark *mark, *old_mark = NULL;
	struct inode *inode;

	conn = fsnotify_grab_connector(connp);
	if (!conn)
		return;
	/*
	 * We have to be careful since we can race with e.g.
	 * fsnotify_clear_marks_by_group() and once we drop the conn->lock, the
	 * list can get modified. However we are holding mark reference and
	 * thus our mark cannot be removed from obj_list so we can continue
	 * iteration after regaining conn->lock.
	 */
	hlist_for_each_entry(mark, &conn->list, obj_list) {
		fsnotify_get_mark(mark);
		spin_unlock(&conn->lock);
		if (old_mark)
			fsnotify_put_mark(old_mark);
		old_mark = mark;
		fsnotify_destroy_mark(mark, mark->group);
		spin_lock(&conn->lock);
	}
	/*
	 * Detach list from object now so that we don't pin inode until all
	 * mark references get dropped. It would lead to strange results such
	 * as delaying inode deletion or blocking unmount.
	 */
	inode = fsnotify_detach_connector_from_object(conn);
	spin_unlock(&conn->lock);
	if (old_mark)
		fsnotify_put_mark(old_mark);
	iput(inode);
}

/*
 * Nothing fancy, just initialize lists and locks and counters.
 */
void fsnotify_init_mark(struct fsnotify_mark *mark,
			struct fsnotify_group *group)
{
	memset(mark, 0, sizeof(*mark));
	spin_lock_init(&mark->lock);
	atomic_set(&mark->refcnt, 1);
	fsnotify_get_group(group);
	mark->group = group;
}

/*
 * Destroy all marks in destroy_list, waits for SRCU period to finish before
 * actually freeing marks.
 */
static void fsnotify_mark_destroy_workfn(struct work_struct *work)
{
	struct fsnotify_mark *mark, *next;
	struct list_head private_destroy_list;

	spin_lock(&destroy_lock);
	/* exchange the list head */
	list_replace_init(&destroy_list, &private_destroy_list);
	spin_unlock(&destroy_lock);

	synchronize_srcu(&fsnotify_mark_srcu);

	list_for_each_entry_safe(mark, next, &private_destroy_list, g_list) {
		list_del_init(&mark->g_list);
		fsnotify_final_mark_destroy(mark);
	}
}

/* Wait for all marks queued for destruction to be actually destroyed */
void fsnotify_wait_marks_destroyed(void)
{
	flush_delayed_work(&reaper_work);
}<|MERGE_RESOLUTION|>--- conflicted
+++ resolved
@@ -181,6 +181,7 @@
 		rcu_assign_pointer(inode->i_fsnotify_marks, NULL);
 		inode->i_fsnotify_mask = 0;
 		conn->inode = NULL;
+		conn->mnt = NULL;
 		conn->flags &= ~FSNOTIFY_OBJ_TYPE_INODE;
 	} else if (conn->flags & FSNOTIFY_OBJ_TYPE_VFSMOUNT) {
 		rcu_assign_pointer(real_mount(conn->mnt)->mnt_fsnotify_marks,
@@ -223,7 +224,6 @@
 	if (!atomic_dec_and_lock(&mark->refcnt, &mark->connector->lock))
 		return;
 
-<<<<<<< HEAD
 	conn = mark->connector;
 	hlist_del_init_rcu(&mark->obj_list);
 	if (hlist_empty(&conn->list)) {
@@ -244,15 +244,6 @@
 		spin_unlock(&destroy_lock);
 		queue_work(system_unbound_wq, &connector_reaper_work);
 	}
-=======
-	if (FSNOTIFY_IS_INODE_MARK(mark)) {
-		inode = mark->inode;
-		fsnotify_destroy_inode_mark(mark);
-	} else if (FSNOTIFY_IS_VFSMOUNT_MARK(mark))
-		fsnotify_destroy_vfsmount_mark(mark);
-	else
-		BUG();
->>>>>>> 5e3b5bd9
 	/*
 	 * Note that we didn't update flags telling whether inode cares about
 	 * what's happening with children. We update these flags from
@@ -457,9 +448,17 @@
 	if (inode) {
 		conn->flags = FSNOTIFY_OBJ_TYPE_INODE;
 		conn->inode = igrab(inode);
+		/* Store the mount point from which the inode watch was added */
+		if (mnt) {
+			conn->mnt = mnt;
+			conn->flags |= FSNOTIFY_OBJ_TYPE_VFSMOUNT;
+		} else {
+			conn->mnt = NULL;
+		}
 	} else {
 		conn->flags = FSNOTIFY_OBJ_TYPE_VFSMOUNT;
 		conn->mnt = mnt;
+		conn->inode = NULL;
 	}
 	/*
 	 * cmpxchg() provides the barrier so that readers of *connp can see
@@ -601,31 +600,8 @@
 
 	list_add(&mark->g_list, &group->marks_list);
 	atomic_inc(&group->num_marks);
-<<<<<<< HEAD
 	fsnotify_get_mark(mark); /* for g_list */
-=======
-	fsnotify_get_mark(mark); /* for i_list and g_list */
-
-	if (inode) {
-		ret = fsnotify_add_inode_mark(mark, group, inode, allow_dups);
-		if (ret)
-			goto err;
-		/* Store the mount point from which the inode watch was added */
-		if (mnt) {
-			mark->mnt = mnt;
-			mark->flags |= FSNOTIFY_MARK_FLAG_VFSMOUNT;
-		}
-	} else if (mnt) {
-		ret = fsnotify_add_vfsmount_mark(mark, group, mnt, allow_dups);
-		if (ret)
-			goto err;
-	} else {
-		BUG();
-	}
-
-	/* this will pin the object if appropriate */
-	fsnotify_set_mark_mask_locked(mark, mark->mask);
->>>>>>> 5e3b5bd9
+
 	spin_unlock(&mark->lock);
 
 	ret = fsnotify_add_mark_list(mark, inode, mnt, allow_dups);
