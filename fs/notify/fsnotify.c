--- conflicted
+++ resolved
@@ -177,14 +177,9 @@
 			ret = fsnotify(p_inode, mask, path, FSNOTIFY_EVENT_PATH,
 				       name.name, 0);
 		else
-<<<<<<< HEAD
-			ret = fsnotify(p_inode, mask, dentry->d_inode, FSNOTIFY_EVENT_INODE,
+			ret = fsnotify(p_inode, mask, dentry, FSNOTIFY_EVENT_DENTRY,
 				       name.name, 0);
 		release_dentry_name_snapshot(&name);
-=======
-			ret = fsnotify(p_inode, mask, dentry, FSNOTIFY_EVENT_DENTRY,
-				       dentry->d_name.name, 0);
->>>>>>> a42265e5
 	}
 
 	dput(parent);
