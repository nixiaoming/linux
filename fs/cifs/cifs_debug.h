/*
 *
 *   Copyright (c) International Business Machines  Corp., 2000,2002
 *   Modified by Steve French (sfrench@us.ibm.com)
 *
 *   This program is free software;  you can redistribute it and/or modify
 *   it under the terms of the GNU General Public License as published by
 *   the Free Software Foundation; either version 2 of the License, or
 *   (at your option) any later version.
 *
 *   This program is distributed in the hope that it will be useful,
 *   but WITHOUT ANY WARRANTY;  without even the implied warranty of
 *   MERCHANTABILITY or FITNESS FOR A PARTICULAR PURPOSE.  See
 *   the GNU General Public License for more details.
 *
 *   You should have received a copy of the GNU General Public License
 *   along with this program;  if not, write to the Free Software
 *   Foundation, Inc., 59 Temple Place, Suite 330, Boston, MA 02111-1307 USA
 *
*/

#ifndef _H_CIFS_DEBUG
#define _H_CIFS_DEBUG

void cifs_dump_mem(char *label, void *data, int length);
void cifs_dump_detail(void *);
void cifs_dump_mids(struct TCP_Server_Info *);
extern bool traceSMB;		/* flag which enables the function below */
void dump_smb(void *, int);
#define CIFS_INFO	0x01
#define CIFS_RC		0x02
#define CIFS_TIMER	0x04

#define VFS 1
#define FYI 2
extern int cifsFYI;
#ifdef CONFIG_CIFS_DEBUG2
#define NOISY 4
#else
#define NOISY 0
#endif
#define ONCE 8

/*
 *	debug ON
 *	--------
 */
#ifdef CONFIG_CIFS_DEBUG

/* information message: e.g., configuration, major event */
#define cifs_dbg_func(ratefunc, type, fmt, ...)			\
do {								\
	if ((type) & FYI && cifsFYI & CIFS_INFO) {		\
		pr_debug_ ## ratefunc("%s: "			\
				fmt, __FILE__, ##__VA_ARGS__);	\
	} else if ((type) & VFS) {				\
<<<<<<< HEAD
		pr_err_ ## ratefunc("CuIFS VFS: "		\
=======
		pr_err_ ## ratefunc("CIFS VFS: "		\
>>>>>>> 4b64487f
				 fmt, ##__VA_ARGS__);		\
	} else if ((type) & NOISY && (NOISY != 0)) {		\
		pr_debug_ ## ratefunc(fmt, ##__VA_ARGS__);	\
	}							\
} while (0)

#define cifs_dbg(type, fmt, ...) \
do {							\
	if ((type) & ONCE)				\
		cifs_dbg_func(once,			\
			 type, fmt, ##__VA_ARGS__);	\
	else						\
		cifs_dbg_func(ratelimited,		\
			type, fmt, ##__VA_ARGS__);	\
} while (0)

/*
 *	debug OFF
 *	---------
 */
#else		/* _CIFS_DEBUG */
#define cifs_dbg(type, fmt, ...)					\
do {									\
	if (0)								\
		pr_debug(fmt, ##__VA_ARGS__);				\
} while (0)
#endif

#endif				/* _H_CIFS_DEBUG */<|MERGE_RESOLUTION|>--- conflicted
+++ resolved
@@ -54,11 +54,7 @@
 		pr_debug_ ## ratefunc("%s: "			\
 				fmt, __FILE__, ##__VA_ARGS__);	\
 	} else if ((type) & VFS) {				\
-<<<<<<< HEAD
-		pr_err_ ## ratefunc("CuIFS VFS: "		\
-=======
 		pr_err_ ## ratefunc("CIFS VFS: "		\
->>>>>>> 4b64487f
 				 fmt, ##__VA_ARGS__);		\
 	} else if ((type) & NOISY && (NOISY != 0)) {		\
 		pr_debug_ ## ratefunc(fmt, ##__VA_ARGS__);	\
