<<<<<<< HEAD
BUILD_FLAGS = -DKTEST
CFLAGS += -O3 -Wl,-no-as-needed -Wall $(BUILD_FLAGS)
=======
CFLAGS += -O3 -Wl,-no-as-needed -Wall
>>>>>>> bb176f67
LDFLAGS += -lrt -lpthread -lm

# these are all "safe" tests that don't modify
# system time or require escalated privileges
TEST_GEN_PROGS = posix_timers nanosleep nsleep-lat set-timer-lat mqueue-lat \
	     inconsistency-check raw_skew threadtest rtctest

<<<<<<< HEAD
TEST_GEN_PROGS_EXTENDED = alarmtimer-suspend valid-adjtimex adjtick change_skew \
		      skew_consistency clocksource-switch freq-step leap-a-day \
		      leapcrash set-tai set-2038 set-tz rtctest_setdate
=======
DESTRUCTIVE_TESTS = alarmtimer-suspend valid-adjtimex adjtick change_skew \
		      skew_consistency clocksource-switch freq-step leap-a-day \
		      leapcrash set-tai set-2038 set-tz
>>>>>>> bb176f67

TEST_GEN_PROGS_EXTENDED = $(DESTRUCTIVE_TESTS) rtctest_setdate


include ../lib.mk

# these tests require escalated privileges
# and may modify the system time or trigger
# other behavior like suspend
run_destructive_tests: run_tests
<<<<<<< HEAD
	./alarmtimer-suspend
	./valid-adjtimex
	./adjtick
	./change_skew
	./skew_consistency
	./clocksource-switch
	./freq-step
	./leap-a-day -s -i 10
	./leapcrash
	./set-tz
	./set-tai
	./set-2038
=======
	$(call RUN_TESTS, $(DESTRUCTIVE_TESTS))
>>>>>>> bb176f67
<|MERGE_RESOLUTION|>--- conflicted
+++ resolved
@@ -1,9 +1,4 @@
-<<<<<<< HEAD
-BUILD_FLAGS = -DKTEST
-CFLAGS += -O3 -Wl,-no-as-needed -Wall $(BUILD_FLAGS)
-=======
 CFLAGS += -O3 -Wl,-no-as-needed -Wall
->>>>>>> bb176f67
 LDFLAGS += -lrt -lpthread -lm
 
 # these are all "safe" tests that don't modify
@@ -11,15 +6,9 @@
 TEST_GEN_PROGS = posix_timers nanosleep nsleep-lat set-timer-lat mqueue-lat \
 	     inconsistency-check raw_skew threadtest rtctest
 
-<<<<<<< HEAD
-TEST_GEN_PROGS_EXTENDED = alarmtimer-suspend valid-adjtimex adjtick change_skew \
-		      skew_consistency clocksource-switch freq-step leap-a-day \
-		      leapcrash set-tai set-2038 set-tz rtctest_setdate
-=======
 DESTRUCTIVE_TESTS = alarmtimer-suspend valid-adjtimex adjtick change_skew \
 		      skew_consistency clocksource-switch freq-step leap-a-day \
 		      leapcrash set-tai set-2038 set-tz
->>>>>>> bb176f67
 
 TEST_GEN_PROGS_EXTENDED = $(DESTRUCTIVE_TESTS) rtctest_setdate
 
@@ -30,19 +19,4 @@
 # and may modify the system time or trigger
 # other behavior like suspend
 run_destructive_tests: run_tests
-<<<<<<< HEAD
-	./alarmtimer-suspend
-	./valid-adjtimex
-	./adjtick
-	./change_skew
-	./skew_consistency
-	./clocksource-switch
-	./freq-step
-	./leap-a-day -s -i 10
-	./leapcrash
-	./set-tz
-	./set-tai
-	./set-2038
-=======
-	$(call RUN_TESTS, $(DESTRUCTIVE_TESTS))
->>>>>>> bb176f67
+	$(call RUN_TESTS, $(DESTRUCTIVE_TESTS))